--- conflicted
+++ resolved
@@ -114,14 +114,10 @@
                     getLoggerInstance()->logMessage(F("... to file: "), filename);
 
                     createDirectoryFor(sd, filename);
-<<<<<<< HEAD
-                    auto file = sd->open(filename.c_str(), O_WRITE | O_CREAT | O_TRUNC); // Creates/resets file for writing
-=======
                     if (sd->exists(filename.c_str())) {
                         sd->remove(filename.c_str());
                     }
                     auto file = sd->open(filename.c_str(), FILE_WRITE); // Creates/resets file for writing
->>>>>>> 60b38d57
                     if (file) {
                         StaticJsonDocument<HYDRUINO_JSON_DOC_DEFSIZE> doc;
                         JsonObject jsonObject = doc.to<JsonObject>();
@@ -167,14 +163,10 @@
                 getLoggerInstance()->logMessage(F("... to file: "), filename);
 
                 createDirectoryFor(sd, filename);
-<<<<<<< HEAD
-                auto file = sd->open(filename.c_str(), O_WRITE | O_CREAT | O_TRUNC); // Creates/resets file for writing
-=======
                 if (sd->exists(filename.c_str())) {
                     sd->remove(filename.c_str());
                 }
                 auto file = sd->open(filename.c_str(), FILE_WRITE);
->>>>>>> 60b38d57
                 if (file) { // Strings data goes into a single file as binary
                     uint16_t bytesWritten = 0;
 
