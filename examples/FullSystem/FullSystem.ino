--- conflicted
+++ resolved
@@ -28,13 +28,10 @@
 #define SETUP_I2C_SPEED                 400000U         // I2C speed, in Hz
 #define SETUP_ESP_I2C_SDA               SDA             // I2C SDA pin, if on ESP
 #define SETUP_ESP_I2C_SCL               SCL             // I2C SCL pin, if on ESP
-<<<<<<< HEAD
-=======
 
 // WiFi Settings                                        (note: define HYDRUINO_ENABLE_WIFI or HYDRUINO_ENABLE_ESP_WIFI to enable WiFi)
 #define SETUP_WIFI_SSID                 "CHANGE_ME"     // WiFi SSID
 #define SETUP_WIFI_PASS                 "CHANGE_ME"     // WiFi passphrase
->>>>>>> 60b38d57
 
 // System Settings
 #define SETUP_SYSTEM_MODE               Recycling       // System run mode (Recycling, DrainToWaste)
@@ -45,23 +42,11 @@
 #define SETUP_SYS_TIMEZONE              +0              // System timezone offset
 #define SETUP_SYS_LOGLEVEL              All             // System log level filter (All, Warnings, Errors, None)
 
-<<<<<<< HEAD
-// System Saves Settings                                (note: only one save mechanism may be enabled at a time)
-#define SETUP_SYS_AUTOSAVE_ENABLE       false           // If autosaving system out is enabled or not
-#define SETUP_SAVES_SD_CARD_ENABLE      false           // If saving/loading from SD card is enable
-#define SETUP_SD_CARD_CONFIG_FILE       "hydruino.cfg"  // System config file name for SD Card saves
-#define SETUP_SAVES_EEPROM_ENABLE       false           // If saving/loading from EEPROM is enabled
-
-// WiFi Settings                                        (note: define HYDRUINO_ENABLE_WIFI or HYDRUINO_ENABLE_ESP_WIFI to enable WiFi)
-#define SETUP_WIFI_SSID                 "CHANGE_ME"     // WiFi SSID
-#define SETUP_WIFI_PASS                 "CHANGE_ME"     // WiFi password
-=======
 // System Saves Settings                                (note: only one primary and one fallback mechanism may be enabled at a time)
 #define SETUP_SAVES_CONFIG_FILE         "hydruino.cfg"  // System config file name for system saves
 #define SETUP_SAVES_SD_CARD_MODE        Disabled        // If saving/loading from SD card is enable (Primary, Fallback, Disabled)
 #define SETUP_SAVES_EEPROM_MODE         Disabled        // If saving/loading from EEPROM is enabled (Primary, Fallback, Disabled)
 #define SETUP_SAVES_WIFISTORAGE_MODE    Disabled        // If saving/loading from WiFiStorage (OS/OTA filesystem / WiFiNINA_Generic only only) is enabled (Primary, Fallback, Disabled)
->>>>>>> 60b38d57
 
 // Logging & Data Publishing Settings
 #define SETUP_LOG_FILE_PREFIX           "logs/hy"       // System logs file prefix (appended with YYMMDD.txt)
@@ -87,8 +72,6 @@
 SoftwareSerial Serial1(RX, TX);                         // Replace with Rx/Tx pins of your choice
 #endif
 
-<<<<<<< HEAD
-=======
 // Pre-init checks
 #if (SETUP_SAVES_WIFISTORAGE_MODE != Disabled || SETUP_DATA_WIFISTORAGE_ENABLE || SETUP_LOG_WIFISTORAGE_ENABLE) && !defined(HYDRUINO_USE_WIFI_STORAGE)
 #warning The HYDRUINO_ENABLE_WIFI flag is expected to be defined as well as WiFiNINA_Generic.h included in order to run this sketch with WiFiStorage features enabled
@@ -100,7 +83,6 @@
 #warning The SETUP_EEPROM_DEVICE_SIZE define is expected to be set to a valid size in order to run this sketch with EEPROM features enabled
 #endif
 
->>>>>>> 60b38d57
 pintype_t _SETUP_CTRL_INPUT_PINS[] = SETUP_CTRL_INPUT_PINS;
 Hydroponics hydroController(SETUP_PIEZO_BUZZER_PIN,
                             SETUP_EEPROM_DEVICE_SIZE,
@@ -132,11 +114,7 @@
         String wifiPassword = F(SETUP_WIFI_PASS);
         #ifdef HYDRUINO_ENABLE_ESP_WIFI
             Serial1.begin(HYDRUINO_SYS_ESPWIFI_SERIALBAUD);
-<<<<<<< HEAD
-            HYDRUINO_SYS_WIFI_INSTANCE.init(Serial1); // Change to Serial instance of your choice, otherwise
-=======
             WiFi.init(Serial1); // Change to Serial instance of your choice, otherwise
->>>>>>> 60b38d57
         #endif
     #endif
 
@@ -162,12 +140,6 @@
 
     // Initializes controller with first initialization method that successfully returns.
     if (!(false
-<<<<<<< HEAD
-        //#if defined(HYDRUINO_USE_WIFI) && SETUP_SAVES_NETURL_ENABLE
-            //|| hydroController.initFromURL(wifiSSID, wifiPassword, urlDataTODO)
-        //#endif
-        #if SETUP_SD_CARD_CS_PIN >= 0 && SETUP_SAVES_SD_CARD_ENABLE
-=======
         #if defined(HYDRUINO_USE_WIFI_STORAGE) && SETUP_SAVES_WIFISTORAGE_MODE == Primary
             || hydroController.initFromWiFiStorage()
         #elif SETUP_SD_CARD_CS_PIN >= 0 && SETUP_SAVES_SD_CARD_MODE == Primary
@@ -178,7 +150,6 @@
         #if defined(HYDRUINO_USE_WIFI_STORAGE) && SETUP_SAVES_WIFISTORAGE_MODE == Fallback
             || hydroController.initFromWiFiStorage()
         #elif SETUP_SD_CARD_CS_PIN >= 0 && SETUP_SAVES_SD_CARD_MODE == Fallback
->>>>>>> 60b38d57
             || hydroController.initFromSDCard()
         #elif SETUP_EEPROM_DEVICE_SIZE && SETUP_SAVES_EEPROM_MODE == Fallback
             || hydroController.initFromEEPROM()
@@ -203,16 +174,6 @@
         #if SETUP_DATA_SD_ENABLE
             hydroController.enableDataPublishingToSDCard(F(SETUP_DATA_FILE_PREFIX));
         #endif
-<<<<<<< HEAD
-        #ifdef HYDRUINO_USE_WIFI
-            hydroController.setWiFiConnection(wifiSSID, wifiPassword);
-            hydroController.getWiFi();      // Forces start, may block for a while
-        #endif
-        #if SETUP_SYS_AUTOSAVE_ENABLE && SETUP_SD_CARD_CS_PIN >= 0 && SETUP_SAVES_SD_CARD_ENABLE
-            hydroController.setAutosaveEnabled(Hydroponics_Autosave_EnabledToSDCardJson);
-        #elif SETUP_SYS_AUTOSAVE_ENABLE && SETUP_EEPROM_DEVICE_SIZE && SETUP_SAVES_EEPROM_ENABLE
-            hydroController.setAutosaveEnabled(Hydroponics_Autosave_EnabledToEEPROMRaw);
-=======
         #if defined(HYDRUINO_USE_WIFI_STORAGE) && SETUP_LOG_WIFISTORAGE_ENABLE
             hydroController.enableSysLoggingToWiFiStorage(F(SETUP_LOG_FILE_PREFIX));
         #endif
@@ -236,23 +197,13 @@
             , Hydroponics_Autosave_EnabledToEEPROMRaw);
         #else
             );
->>>>>>> 60b38d57
         #endif
 
         // No further setup is necessary, as system is assumed to be built/managed via UI.
     }
 
-<<<<<<< HEAD
-    #ifdef HYDRUINO_USE_WIFI
-        wifiSSID = wifiPassword = String(); // no longer needed
-    #endif
-
-    #if !defined(HYDRUINO_DISABLE_MULTITASKING) && SETUP_LCD_OUT_MODE != Disabled
-        hydroController.enableFullUI();
-=======
     #if !defined(HYDRUINO_DISABLE_GUI) && SETUP_LCD_OUT_MODE != Disabled
         hydroController.enableUI(new HydroponicsFullUI());
->>>>>>> 60b38d57
     #endif
 
     // Launches controller into main operation.
