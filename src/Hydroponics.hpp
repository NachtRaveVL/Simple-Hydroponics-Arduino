/*  Hydruino: Simple automation controller for hydroponic grow systems.
    Copyright (C) 2022 NachtRaveVL          <nachtravevl@gmail.com>
    Hydroponics System
*/

#include "Hydroponics.h"

inline void Hydroponics::returnPinLock(pintype_t pin)
{
    _pinLocks.erase(pin);
}

#ifdef HYDRUINO_USE_WIFI

inline WiFiClass *Hydroponics::getWiFi(bool begin)
{
    return getWiFi(getWiFiSSID(), getWiFiPassword(), begin);
}

#endif


inline HydroponicsLoggerSubData *HydroponicsLogger::loggerData() const
{
    return &Hydroponics::_activeInstance->_systemData->logger;
}

inline bool HydroponicsLogger::hasLoggerData() const
{
    return Hydroponics::_activeInstance && Hydroponics::_activeInstance->_systemData;
}

inline bool HydroponicsLogger::isLoggingToSDCard() const
{
    return hasLoggerData() && loggerData()->logLevel != Hydroponics_LogLevel_None && loggerData()->logToSDCard;
}

<<<<<<< HEAD
=======
#ifdef HYDRUINO_USE_WIFI_STORAGE

inline bool HydroponicsLogger::isLoggingToWiFiStorage() const
{
    return hasLoggerData() && loggerData()->logLevel != Hydroponics_LogLevel_None && loggerData()->logToWiFiStorage;
}

#endif

>>>>>>> 60b38d57
inline void HydroponicsLogger::logActivation(const HydroponicsActuator *actuator)
{
    if (actuator) { logMessage(actuator->getKeyString(), SFP(HStr_Log_HasEnabled)); }
}

inline void HydroponicsLogger::logDeactivation(const HydroponicsActuator *actuator)
{
    if (actuator) { logMessage(actuator->getKeyString(), SFP(HStr_Log_HasDisabled)); }
}

inline void HydroponicsLogger::logProcess(const HydroponicsObject *obj, const String &processString, const String &statusString)
{
    if (obj) { logMessage(obj->getKeyString(), processString, statusString); }
}

inline void HydroponicsLogger::logStatus(const HydroponicsObject *obj, const String &statusString)
{
    if (obj) { logMessage(obj->getKeyString(), statusString); }
}

inline Hydroponics_LogLevel HydroponicsLogger::getLogLevel() const
{
    return hasLoggerData() ? loggerData()->logLevel : Hydroponics_LogLevel_None;
}

inline bool HydroponicsLogger::isLoggingEnabled() const
{
    return hasLoggerData() && loggerData()->logLevel != Hydroponics_LogLevel_None && (loggerData()->logToSDCard || loggerData()->logToWiFiStorage);
}


inline HydroponicsPublisherSubData *HydroponicsPublisher::publisherData() const
{
    return &Hydroponics::_activeInstance->_systemData->publisher;
}

inline bool HydroponicsPublisher::hasPublisherData() const
{
    return Hydroponics::_activeInstance && Hydroponics::_activeInstance->_systemData;
}

inline bool HydroponicsPublisher::isPublishingToSDCard() const
{
    return hasPublisherData() && publisherData()->pubToSDCard;
}

#ifdef HYDRUINO_USE_WIFI_STORAGE

inline bool HydroponicsPublisher::isPublishingToWiFiStorage() const
{
    return hasPublisherData() && publisherData()->pubToWiFiStorage;
}

#endif
#ifdef HYDRUINO_ENABLE_MQTT

inline bool HydroponicsPublisher::isPublishingToMQTTClient() const
{
    return hasPublisherData() && _mqttClient;
}

#endif

inline bool HydroponicsPublisher::isPublishingEnabled() const
{
    return hasPublisherData() && (publisherData()->pubToSDCard || publisherData()->pubToWiFiStorage
        #ifdef HYDRUINO_ENABLE_MQTT
            || _mqttClient
        #endif
        );
}

inline void HydroponicsPublisher::setNeedsTabulation()
{
    _needsTabulation = hasPublisherData();
}


inline HydroponicsSchedulerSubData *HydroponicsScheduler::schedulerData() const
{
    return &Hydroponics::_activeInstance->_systemData->scheduler;
}

inline bool HydroponicsScheduler::hasSchedulerData() const
{
    return Hydroponics::_activeInstance && Hydroponics::_activeInstance->_systemData;
}

inline void HydroponicsScheduler::setLastWeekAsFlush(HydroponicsCrop *crop)
{
    if (crop) { setFlushWeek(crop->getTotalGrowWeeks() - 1); }
}

inline void HydroponicsScheduler::setNeedsScheduling() {
    _needsScheduling = hasSchedulerData();
}<|MERGE_RESOLUTION|>--- conflicted
+++ resolved
@@ -35,8 +35,6 @@
     return hasLoggerData() && loggerData()->logLevel != Hydroponics_LogLevel_None && loggerData()->logToSDCard;
 }
 
-<<<<<<< HEAD
-=======
 #ifdef HYDRUINO_USE_WIFI_STORAGE
 
 inline bool HydroponicsLogger::isLoggingToWiFiStorage() const
@@ -46,7 +44,6 @@
 
 #endif
 
->>>>>>> 60b38d57
 inline void HydroponicsLogger::logActivation(const HydroponicsActuator *actuator)
 {
     if (actuator) { logMessage(actuator->getKeyString(), SFP(HStr_Log_HasEnabled)); }
