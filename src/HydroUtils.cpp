--- conflicted
+++ resolved
@@ -1227,24 +1227,6 @@
     switch (displayOutMode) {
         case Hydro_DisplayOutputMode_Disabled:
             return SFP(HStr_Disabled);
-<<<<<<< HEAD
-        case Hydro_DisplayOutputMode_16x2LCD:
-            return SFP(HStr_Enum_16x2LCD);
-        case Hydro_DisplayOutputMode_16x2LCD_Swapped: {
-            String retVal(SFP(HStr_Enum_16x2LCD));
-            String concat(SFP(HStr_Enum_Swapped));
-            retVal.reserve(retVal.length() + concat.length());
-            retVal.concat(concat);
-            return retVal;
-        }
-        case Hydro_DisplayOutputMode_20x4LCD:
-            return SFP(HStr_Enum_20x4LCD);
-        case Hydro_DisplayOutputMode_20x4LCD_Swapped: {
-            String retVal(SFP(HStr_Enum_20x4LCD));
-            String concat(SFP(HStr_Enum_Swapped));
-            retVal.reserve(retVal.length() + concat.length());
-            retVal.concat(concat);
-=======
         case Hydro_DisplayOutputMode_LCD16x2_EN: {
             String retVal(SFP(HStr_Enum_LCD16x2));
             retVal.reserve(retVal.length() + 2 + 1);
@@ -1267,7 +1249,6 @@
             String retVal(SFP(HStr_Enum_LCD20x4));
             retVal.reserve(retVal.length() + 2 + 1);
             retVal.concat('R'); retVal.concat('S');
->>>>>>> 15670a9a
             return retVal;
         }
         case Hydro_DisplayOutputMode_SSD1305:
@@ -1280,11 +1261,8 @@
             return SFP(HStr_Enum_SSD1306);
         case Hydro_DisplayOutputMode_SH1106:
             return SFP(HStr_Enum_SH1106);
-<<<<<<< HEAD
-=======
         case Hydro_DisplayOutputMode_CustomOLED:
             return SFP(HStr_Enum_CustomOLED);
->>>>>>> 15670a9a
         case Hydro_DisplayOutputMode_SSD1607:
             return SFP(HStr_Enum_SSD1607);
         case Hydro_DisplayOutputMode_IL3820:
@@ -1293,50 +1271,12 @@
             return SFP(HStr_Enum_IL3820V2);
         case Hydro_DisplayOutputMode_ST7735:
             return SFP(HStr_Enum_ST7735);
-<<<<<<< HEAD
-        case Hydro_DisplayOutputMode_ST7735_TFT: {
-            String retVal(SFP(HStr_Enum_ST7735));
-            retVal.reserve(retVal.length() + 3);
-            retVal.concat('T'); retVal.concat('F'); retVal.concat('T');
-            return retVal;
-        }
-        case Hydro_DisplayOutputMode_ST7789:
-            return SFP(HStr_Enum_ST7789);
-        case Hydro_DisplayOutputMode_ST7789_TFT: {
-            String retVal(SFP(HStr_Enum_ST7789));
-            retVal.reserve(retVal.length() + 3);
-            retVal.concat('T'); retVal.concat('F'); retVal.concat('T');
-            return retVal;
-        }
-        case Hydro_DisplayOutputMode_ILI9341:
-            return SFP(HStr_Enum_ILI9341);
-        case Hydro_DisplayOutputMode_ILI9341_TFT: {
-            String retVal(SFP(HStr_Enum_ILI9341));
-            retVal.reserve(retVal.length() + 3);
-            retVal.concat('T'); retVal.concat('F'); retVal.concat('T');
-            return retVal;
-        }
-        case Hydro_DisplayOutputMode_PCD8544:
-            return SFP(HStr_Enum_PCD8544);
-        case Hydro_DisplayOutputMode_PCD8544_TFT: {
-            String retVal(SFP(HStr_Enum_PCD8544));
-            retVal.reserve(retVal.length() + 3);
-            retVal.concat('T'); retVal.concat('F'); retVal.concat('T');
-            return retVal;
-        }
-        case Hydro_DisplayOutputMode_Nokia5110:
-            return SFP(HStr_Enum_Nokia5110);
-        case Hydro_DisplayOutputMode_Nokia5110_TFT: {
-            String retVal(SFP(HStr_Enum_Nokia5110));
-            retVal.reserve(retVal.length() + 3);
-=======
         case Hydro_DisplayOutputMode_ST7789:
             return SFP(HStr_Enum_ST7789);
         case Hydro_DisplayOutputMode_ILI9341:
             return SFP(HStr_Enum_ILI9341);
         case Hydro_DisplayOutputMode_TFT: {
             String retVal; retVal.reserve(3 + 1);
->>>>>>> 15670a9a
             retVal.concat('T'); retVal.concat('F'); retVal.concat('T');
             return retVal;
         }
@@ -1353,19 +1293,6 @@
     switch (controlInMode) {
         case Hydro_ControlInputMode_Disabled:
             return SFP(HStr_Disabled);
-<<<<<<< HEAD
-        case Hydro_ControlInputMode_RotaryEncoder:
-            return SFP(HStr_Enum_RotaryEncoder);
-        case Hydro_ControlInputMode_RotaryEncoder_Ok: {
-            String retVal(SFP(HStr_Enum_RotaryEncoder));
-            retVal.reserve(retVal.length() + 2);
-            retVal.concat('O'); retVal.concat('k');
-            return retVal;
-        }
-        case Hydro_ControlInputMode_RotaryEncoder_OkLR: {
-            String retVal(SFP(HStr_Enum_RotaryEncoder));
-            retVal.reserve(retVal.length() + 4);
-=======
         case Hydro_ControlInputMode_RotaryEncoderOk: {
             String retVal(SFP(HStr_Enum_RotaryEncoder));
             retVal.reserve(retVal.length() + 2 + 1);
@@ -1375,40 +1302,10 @@
         case Hydro_ControlInputMode_RotaryEncoderOkLR: {
             String retVal(SFP(HStr_Enum_RotaryEncoder));
             retVal.reserve(retVal.length() + 4 + 1);
->>>>>>> 15670a9a
             retVal.concat('O'); retVal.concat('k');
             retVal.concat('L'); retVal.concat('R');
             return retVal;
         }
-<<<<<<< HEAD
-        case Hydro_ControlInputMode_2x2Matrix:
-            return SFP(HStr_Enum_2x2Matrix);
-        case Hydro_ControlInputMode_2x2Matrix_Ok: {
-            String retVal(SFP(HStr_Enum_2x2Matrix));
-            retVal.reserve(retVal.length() + 2);
-            retVal.concat('O'); retVal.concat('k');
-            return retVal;
-        }
-        case Hydro_ControlInputMode_Joystick:
-            return SFP(HStr_Enum_Joystick);
-        case Hydro_ControlInputMode_Joystick_Ok: {
-            String retVal(SFP(HStr_Enum_Joystick));
-            retVal.reserve(retVal.length() + 2);
-            retVal.concat('O'); retVal.concat('k');
-            return retVal;
-        }
-        case Hydro_ControlInputMode_3x4Matrix:
-            return SFP(HStr_Enum_3x4Matrix);
-        case Hydro_ControlInputMode_3x4Matrix_Ok: {
-            String retVal(SFP(HStr_Enum_3x4Matrix));
-            retVal.reserve(retVal.length() + 2);
-            retVal.concat('O'); retVal.concat('k');
-            return retVal;
-        }
-        case Hydro_ControlInputMode_3x4Matrix_OkLR: {
-            String retVal(SFP(HStr_Enum_3x4Matrix));
-            retVal.reserve(retVal.length() + 4);
-=======
         case Hydro_ControlInputMode_UpDownButtonsOk: {
             String retVal(SFP(HStr_Enum_UpDownButtons));
             retVal.reserve(retVal.length() + 2 + 1);
@@ -1472,7 +1369,6 @@
         case Hydro_ControlInputMode_Matrix4x4Keyboard_OptRotEncOkLR: {
             String retVal(SFP(HStr_Enum_Matrix4x4));
             retVal.reserve(retVal.length() + 4 + 1);
->>>>>>> 15670a9a
             retVal.concat('O'); retVal.concat('k');
             retVal.concat('L'); retVal.concat('R');
             return retVal;
@@ -1481,13 +1377,10 @@
             return SFP(HStr_Enum_ResistiveTouch);
         case Hydro_ControlInputMode_TouchScreen:
             return SFP(HStr_Enum_TouchScreen);
-<<<<<<< HEAD
-=======
         case Hydro_ControlInputMode_TFTTouch:
             return SFP(HStr_Enum_TFTTouch);
         case Hydro_ControlInputMode_RemoteControl:
             return SFP(HStr_Enum_RemoteControl);
->>>>>>> 15670a9a
         case Hydro_ControlInputMode_Count:
             return !excludeSpecial ? SFP(HStr_Count) : String();
         case Hydro_ControlInputMode_Undefined:
@@ -1963,43 +1856,27 @@
         case Hydro_UnitsType_LiqDilution_MilliLiterPerGallon: {
             String retVal(SFP(HStr_Unit_MilliLiterPer));
             String concat(SFP(HStr_Unit_Gallons));
-<<<<<<< HEAD
-            retVal.reserve(retVal.length() + concat.length());
-=======
             retVal.reserve(retVal.length() + concat.length() + 1);
->>>>>>> 15670a9a
             retVal.concat(concat);
             return retVal;
         }
         case Hydro_UnitsType_LiqDilution_MilliLiterPerLiter: {
             String retVal(SFP(HStr_Unit_MilliLiterPer));
-<<<<<<< HEAD
-            retVal.reserve(retVal.length() + 1);
-=======
             retVal.reserve(retVal.length() + 1 + 1);
->>>>>>> 15670a9a
             retVal.concat('L');
             return retVal;
         }
         case Hydro_UnitsType_LiqFlowRate_GallonsPerMin: {
             String retVal(SFP(HStr_Unit_Gallons));
             String concat(SFP(HStr_Unit_PerMinute));
-<<<<<<< HEAD
-            retVal.reserve(retVal.length() + concat.length());
-=======
             retVal.reserve(retVal.length() + concat.length() + 1);
->>>>>>> 15670a9a
             retVal.concat(concat);
             return retVal;
         }
         case Hydro_UnitsType_LiqFlowRate_LitersPerMin: {
             String retVal('L');
             String concat(SFP(HStr_Unit_PerMinute));
-<<<<<<< HEAD
-            retVal.reserve(retVal.length() + concat.length());
-=======
             retVal.reserve(retVal.length() + concat.length() + 1);
->>>>>>> 15670a9a
             retVal.concat(concat);
             return retVal;
         }
@@ -2013,31 +1890,19 @@
             return String('W'); // alt: J/s
         case Hydro_UnitsType_Temperature_Celsius: {
             String retVal(SFP(HStr_Unit_Degree));
-<<<<<<< HEAD
-            retVal.reserve(retVal.length() + 1);
-=======
             retVal.reserve(retVal.length() + 1 + 1);
->>>>>>> 15670a9a
             retVal.concat('C');
             return retVal;
         }
         case Hydro_UnitsType_Temperature_Fahrenheit: {
             String retVal(SFP(HStr_Unit_Degree));
-<<<<<<< HEAD
-            retVal.reserve(retVal.length() + 1);
-=======
             retVal.reserve(retVal.length() + 1 + 1);
->>>>>>> 15670a9a
             retVal.concat('F');
             return retVal;
         }
         case Hydro_UnitsType_Temperature_Kelvin: {
             String retVal(SFP(HStr_Unit_Degree));
-<<<<<<< HEAD
-            retVal.reserve(retVal.length() + 1);
-=======
             retVal.reserve(retVal.length() + 1 + 1);
->>>>>>> 15670a9a
             retVal.concat('K');
             return retVal;
         }
@@ -2116,41 +1981,6 @@
 
 Hydro_DisplayOutputMode displayOutputModeFromString(String displayOutModeStr)
 {
-<<<<<<< HEAD
-    switch (displayOutModeStr.length() >= 1 ? displayOutModeStr[0] : '\0') {
-        case 'U':
-            return (Hydro_DisplayOutputMode)-1;
-        case 'D':
-            return (Hydro_DisplayOutputMode)0;
-        case '1':
-            switch (displayOutModeStr.length() >= 8 ? displayOutModeStr[7] : '\0') {
-                case '\0':
-                    return (Hydro_DisplayOutputMode)1;
-                case 'S':
-                    return (Hydro_DisplayOutputMode)2;
-            }
-            break;
-        case '2':
-            switch (displayOutModeStr.length() >= 8 ? displayOutModeStr[7] : '\0') {
-                case '\0':
-                    return (Hydro_DisplayOutputMode)3;
-                case 'S':
-                    return (Hydro_DisplayOutputMode)4;
-            }
-            break;
-        case 'S':
-            switch (displayOutModeStr.length() >= 2 ? displayOutModeStr[1] : '\0') {
-                case 'S':
-                    switch (displayOutModeStr.length() >= 5 ? displayOutModeStr[4] : '\0') {
-                        case '3':
-                            switch (displayOutModeStr.length() >= 7 ? displayOutModeStr[6] : '\0') {
-                                case '5':
-                                    switch (displayOutModeStr.length() >= 8 ? displayOutModeStr[7] : '\0') {
-                                        case '\0':
-                                            return (Hydro_DisplayOutputMode)5;
-                                        case 'x':
-                                            switch (displayOutModeStr.length() >= 9 ? displayOutModeStr[8] : '\0') {
-=======
     switch (displayOutModeStr.length() >= 1 ? displayOutModeStr[0] : '\000') {
         case 'C':
             switch (displayOutModeStr.length() >= 2 ? displayOutModeStr[1] : '\000') {
@@ -2210,7 +2040,6 @@
                                             return (Hydro_DisplayOutputMode)5;
                                         case 'x':
                                             switch (displayOutModeStr.length() >= 9 ? displayOutModeStr[8] : '\000') {
->>>>>>> 15670a9a
                                                 case '3':
                                                     return (Hydro_DisplayOutputMode)6;
                                                 case '6':
@@ -2224,73 +2053,6 @@
                             }
                             break;
                         case '6':
-<<<<<<< HEAD
-                            return (Hydro_DisplayOutputMode)10;
-                    }
-                    break;
-                case 'H':
-                    return (Hydro_DisplayOutputMode)9;
-                case 'T':
-                    switch (displayOutModeStr.length() >= 5 ? displayOutModeStr[4] : '\0') {
-                        case '3':
-                            switch (displayOutModeStr.length() >= 7 ? displayOutModeStr[6] : '\0') {
-                                case '\0':
-                                    return (Hydro_DisplayOutputMode)13;
-                                case 'T':
-                                    return (Hydro_DisplayOutputMode)14;
-                            }
-                            break;
-                        case '8':
-                            switch (displayOutModeStr.length() >= 7 ? displayOutModeStr[6] : '\0') {
-                                case '\0':
-                                    return (Hydro_DisplayOutputMode)15;
-                                case 'T':
-                                    return (Hydro_DisplayOutputMode)16;
-                            }
-                            break;
-                    }
-                    break;
-            }
-            break;
-        case 'I':
-            switch (displayOutModeStr.length() >= 3 ? displayOutModeStr[2] : '\0') {
-                case '3':
-                    switch (displayOutModeStr.length() >= 7 ? displayOutModeStr[6] : '\0') {
-                        case '\0':
-                            return (Hydro_DisplayOutputMode)11;
-                        case 'V':
-                            return (Hydro_DisplayOutputMode)12;
-                    }
-                    break;
-                case 'I':
-                    switch (displayOutModeStr.length() >= 8 ? displayOutModeStr[7] : '\0') {
-                        case '\0':
-                            return (Hydro_DisplayOutputMode)17;
-                        case 'T':
-                            return (Hydro_DisplayOutputMode)18;
-                    }
-                    break;
-            }
-            break;
-        case 'P':
-            switch (displayOutModeStr.length() >= 8 ? displayOutModeStr[7] : '\0') {
-                case '\0':
-                    return (Hydro_DisplayOutputMode)19;
-                case 'T':
-                    return (Hydro_DisplayOutputMode)20;
-            }
-            break;
-        case 'N':
-            switch (displayOutModeStr.length() >= 10 ? displayOutModeStr[9] : '\0') {
-                case '\0':
-                    return (Hydro_DisplayOutputMode)21;
-                case 'T':
-                    return (Hydro_DisplayOutputMode)22;
-            }
-            break;
-        case 'C':
-            return (Hydro_DisplayOutputMode)23;
-=======
                             return (Hydro_DisplayOutputMode)11;
                     }
                     break;
@@ -2308,24 +2070,17 @@
             return (Hydro_DisplayOutputMode)17;
         case 'U':
             return (Hydro_DisplayOutputMode)-1;
->>>>>>> 15670a9a
     }
     return Hydro_DisplayOutputMode_Undefined;
 }
 
 Hydro_ControlInputMode controlInputModeFromString(String controlInModeStr)
 {
-<<<<<<< HEAD
-    switch (controlInModeStr.length() >= 1 ? controlInModeStr[0] : '\0') {
-        case 'U':
-            return (Hydro_ControlInputMode)-1;
-=======
     switch (controlInModeStr.length() >= 1 ? controlInModeStr[0] : '\000') {
         case 'A':
             return (Hydro_ControlInputMode)7;
         case 'C':
             return (Hydro_ControlInputMode)17;
->>>>>>> 15670a9a
         case 'D':
             return (Hydro_ControlInputMode)0;
         case 'M':
@@ -2351,53 +2106,6 @@
             }
             break;
         case 'R':
-<<<<<<< HEAD
-            switch (controlInModeStr.length() >= 2 ? controlInModeStr[1] : '\0') {
-                case 'o':
-                    switch (controlInModeStr.length() >= 14 ? controlInModeStr[13] : '\0') {
-                        case '\0':
-                            return (Hydro_ControlInputMode)1;
-                        case 'O':
-                            switch (controlInModeStr.length() >= 16 ? controlInModeStr[15] : '\0') {
-                                case '\0':
-                                    return (Hydro_ControlInputMode)2;
-                                case 'L':
-                                    return (Hydro_ControlInputMode)3;
-                            }
-                            break;
-                    }
-                    break;
-                case 'e':
-                    return (Hydro_ControlInputMode)11;
-            }
-            break;
-        case '2':
-            switch (controlInModeStr.length() >= 10 ? controlInModeStr[9] : '\0') {
-                case '\0':
-                    return (Hydro_ControlInputMode)4;
-                case 'O':
-                    return (Hydro_ControlInputMode)5;
-            }
-            break;
-        case 'J':
-            switch (controlInModeStr.length() >= 9 ? controlInModeStr[8] : '\0') {
-                case '\0':
-                    return (Hydro_ControlInputMode)6;
-                case 'O':
-                    return (Hydro_ControlInputMode)7;
-            }
-            break;
-        case '3':
-            switch (controlInModeStr.length() >= 10 ? controlInModeStr[9] : '\0') {
-                case '\0':
-                    return (Hydro_ControlInputMode)8;
-                case 'O':
-                    switch (controlInModeStr.length() >= 12 ? controlInModeStr[11] : '\0') {
-                        case '\0':
-                            return (Hydro_ControlInputMode)9;
-                        case 'L':
-                            return (Hydro_ControlInputMode)10;
-=======
             switch (controlInModeStr.length() >= 2 ? controlInModeStr[1] : '\000') {
                 case 'e':
                     switch (controlInModeStr.length() >= 3 ? controlInModeStr[2] : '\000') {
@@ -2447,18 +2155,10 @@
                                     return (Hydro_ControlInputMode)6;
                             }
                             break;
->>>>>>> 15670a9a
-                    }
-                    break;
-            }
-            break;
-<<<<<<< HEAD
-        case 'T':
-            return (Hydro_ControlInputMode)12;
-        case 'C':
-            return (Hydro_ControlInputMode)13;
-=======
->>>>>>> 15670a9a
+                    }
+                    break;
+            }
+            break;
     }
     return Hydro_ControlInputMode_Undefined;
 }
