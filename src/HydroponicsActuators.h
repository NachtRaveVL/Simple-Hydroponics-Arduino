/*  Hydruino: Simple automation controller for hydroponic grow systems.
    Copyright (C) 2022 NachtRaveVL          <nachtravevl@gmail.com>
    Hydroponics Actuators
*/

#ifndef HydroponicsActuators_H
#define HydroponicsActuators_H

class HydroponicsActuator;
class HydroponicsRelayActuator;
class HydroponicsPumpRelayActuator;
class HydroponicsPWMActuator;

struct HydroponicsActuatorData;
struct HydroponicsRelayActuatorData;
struct HydroponicsPumpRelayActuatorData;
struct HydroponicsPWMActuatorData;

#include "Hydroponics.h"

// Creates actuator object from passed actuator data (return ownership transfer - user code *must* delete returned object)
extern HydroponicsActuator *newActuatorObjectFromData(const HydroponicsActuatorData *dataIn);


// Hydroponics Actuator Base
// This is the base class for all actuators, which defines how the actuator is identified,
// where it lives, and what it's attached to.
class HydroponicsActuator : public HydroponicsObject, public HydroponicsActuatorObjectInterface, public HydroponicsRailAttachmentInterface, public HydroponicsReservoirAttachmentInterface {
public:
    const enum : signed char { Relay, RelayPump, VariablePWM, Unknown = -1 } classType; // Actuator class type (custom RTTI)
    inline bool isRelayClass() const { return classType == Relay; }
    inline bool isRelayPumpClass() const { return classType == RelayPump; }
    inline bool isVariablePWMClass() const { return classType == VariablePWM; }
    inline bool isUnknownClass() const { return classType <= Unknown; }

    HydroponicsActuator(Hydroponics_ActuatorType actuatorType,
                        Hydroponics_PositionIndex actuatorIndex,
                        pintype_t outputPin = -1,
                        int classType = Unknown);
    HydroponicsActuator(const HydroponicsActuatorData *dataIn);

    virtual void update() override;

    virtual bool enableActuator(float intensity = 1.0f, bool force = false) = 0;
    virtual bool getCanEnable() override;
    virtual bool isEnabled(float tolerance = 0.0f) const = 0;

    virtual void setContinuousPowerUsage(float contPowerUsage, Hydroponics_UnitsType contPowerUsageUnits = Hydroponics_UnitsType_Undefined) override;
    virtual void setContinuousPowerUsage(HydroponicsSingleMeasurement contPowerUsage) override;
    virtual const HydroponicsSingleMeasurement &getContinuousPowerUsage() override;

    virtual HydroponicsAttachment &getParentRail(bool resolve = true) override;
    virtual HydroponicsAttachment &getParentReservoir(bool resolve = true) override;

    inline pintype_t getOutputPin() const { return _outputPin; }
    inline Hydroponics_ActuatorType getActuatorType() const { return _id.objTypeAs.actuatorType; }
    inline Hydroponics_PositionIndex getActuatorIndex() const { return _id.posIndex; }

    Signal<HydroponicsActuator *> &getActivationSignal();

protected:
    pintype_t _outputPin;                                   // Output pin
    bool _enabled;                                          // Enabled state flag
    HydroponicsSingleMeasurement _contPowerUsage;           // Continuous power draw
    HydroponicsAttachment _rail;                            // Power rail attachment
    HydroponicsAttachment _reservoir;                       // Reservoir attachment
    Signal<HydroponicsActuator *> _activateSignal;          // Activation update signal

    virtual HydroponicsData *allocateData() const override;
    virtual void saveToData(HydroponicsData *dataOut) override;
};


// Relay-based Binary Actuator
// This actuator acts as a standard on/off switch, typically paired with a variety of
// different equipment from pumps to grow lights and heaters.
class HydroponicsRelayActuator : public HydroponicsActuator {
public:
    HydroponicsRelayActuator(Hydroponics_ActuatorType actuatorType,
                             Hydroponics_PositionIndex actuatorIndex,
                             pintype_t outputPin,
                             bool activeLow = true,
                             int classType = Relay);
    HydroponicsRelayActuator(const HydroponicsRelayActuatorData *dataIn);
    virtual ~HydroponicsRelayActuator();

    virtual bool enableActuator(float intensity = 1.0f, bool force = false) override;
    virtual void disableActuator() override;
    virtual bool isEnabled(float tolerance = 0.0f) const override;

    inline bool getActiveLow() const { return _activeLow; }

protected:
    bool _activeLow;                                        // If pulling pin to a LOW state infers ACTIVE status (default: true)

    virtual void saveToData(HydroponicsData *dataOut) override;
};


// Pump-based Relay Actuator
// This actuator acts as a water pump, and as such can attach to reservoirs
class HydroponicsPumpRelayActuator : public HydroponicsRelayActuator, public HydroponicsPumpObjectInterface, public HydroponicsFlowSensorAttachmentInterface {
public:
    HydroponicsPumpRelayActuator(Hydroponics_ActuatorType actuatorType,
                                 Hydroponics_PositionIndex actuatorIndex,
                                 pintype_t outputPin,
                                 bool activeLow = true,
                                 int classType = RelayPump);
    HydroponicsPumpRelayActuator(const HydroponicsPumpRelayActuatorData *dataIn);

    virtual void update() override;

    virtual bool enableActuator(float intensity = 1.0f, bool force = false) override;
    virtual void disableActuator() override;

    virtual bool canPump(float volume, Hydroponics_UnitsType volumeUnits = Hydroponics_UnitsType_Undefined) override;
    virtual bool pump(float volume, Hydroponics_UnitsType volumeUnits = Hydroponics_UnitsType_Undefined) override;
    virtual bool canPump(time_t timeMillis) override;
    virtual bool pump(time_t timeMillis) override;

    virtual void setFlowRateUnits(Hydroponics_UnitsType flowRateUnits) override;
    virtual Hydroponics_UnitsType getFlowRateUnits() const override;

    virtual HydroponicsAttachment &getParentReservoir(bool resolve = true) override;
    virtual HydroponicsAttachment &getDestinationReservoir(bool resolve = true) override;

    virtual void setContinuousFlowRate(float contFlowRate, Hydroponics_UnitsType contFlowRateUnits = Hydroponics_UnitsType_Undefined) override;
    virtual void setContinuousFlowRate(HydroponicsSingleMeasurement contFlowRate) override;
    virtual const HydroponicsSingleMeasurement &getContinuousFlowRate() override;

    virtual HydroponicsSensorAttachment &getFlowRate(bool poll) override;

protected:
    Hydroponics_UnitsType _flowRateUnits;                   // Flow rate units preferred
    HydroponicsSingleMeasurement _contFlowRate;             // Continuous flow rate
    HydroponicsSensorAttachment _flowRate;                  // Flow rate sensor attachment
    HydroponicsAttachment _destReservoir;                   // Destination output reservoir
    float _pumpVolumeAcc;                                   // Accumulator for total volume of fluid pumped
    time_t _pumpTimeBegMillis;                              // Time millis pump was activated at
    time_t _pumpTimeAccMillis;                              // Time millis pump has been accumulated up to

    virtual void saveToData(HydroponicsData *dataOut) override;

    void checkPumpingReservoirs();
    void pollPumpingSensors();
    void handlePumpTime(time_t timeMillis);
};


// PWM-based Variable Actuator
// This actuator acts as a variable range dial, typically paired with a device that supports
// PWM throttling of some kind, such as a powered exhaust fan, or variable level LEDs.
class HydroponicsPWMActuator : public HydroponicsActuator {
public:
    HydroponicsPWMActuator(Hydroponics_ActuatorType actuatorType,
                           Hydroponics_PositionIndex actuatorIndex,
                           pintype_t outputPin,
#ifdef ESP_PLATFORM
<<<<<<< HEAD
                           uint8_t pwmChannel,
=======
#ifdef ESP32
                           uint8_t pwmChannel,
#endif
>>>>>>> 60b38d57
                           float pwmFrequency = 1000,
#endif
                           uint8_t outputBitRes = 8,
                           int classType = VariablePWM);
    HydroponicsPWMActuator(const HydroponicsPWMActuatorData *dataIn);
    virtual ~HydroponicsPWMActuator();

    virtual bool enableActuator(float intensity = 1.0f, bool force = false) override;
    virtual void disableActuator() override;
    virtual bool isEnabled(float tolerance = 0.0f) const override;

    inline float getPWMAmount() const { return _pwmAmount; }
    int getPWMAmount(int) const;
    void setPWMAmount(float amount);
    void setPWMAmount(int amount);

    inline HydroponicsBitResolution getPWMResolution() const { return _pwmResolution; }

protected:
    float _pwmAmount;                                       // Current set PWM amount
#ifdef ESP_PLATFORM
<<<<<<< HEAD
    uint8_t _pwmChannel;                                    // PWM output channel
=======
#ifdef ESP32
    uint8_t _pwmChannel;                                    // PWM output channel
#endif
>>>>>>> 60b38d57
    float _pwmFrequency;                                    // PWM output frequency
#endif
    HydroponicsBitResolution _pwmResolution;                // PWM output resolution

    virtual void saveToData(HydroponicsData *dataOut) override;

    void applyPWM();
};


// Actuator Serialization Data
struct HydroponicsActuatorData : public HydroponicsObjectData
{
    pintype_t outputPin;
    HydroponicsMeasurementData contPowerUsage;
    char railName[HYDRUINO_NAME_MAXSIZE];
    char reservoirName[HYDRUINO_NAME_MAXSIZE];

    HydroponicsActuatorData();
    virtual void toJSONObject(JsonObject &objectOut) const override;
    virtual void fromJSONObject(JsonObjectConst &objectIn) override;
};

// Relay Actuator Serialization Data
struct HydroponicsRelayActuatorData : public HydroponicsActuatorData
{
    bool activeLow;

    HydroponicsRelayActuatorData();
    virtual void toJSONObject(JsonObject &objectOut) const override;
    virtual void fromJSONObject(JsonObjectConst &objectIn) override;
};

// Pump Relay Actuator Serialization Data
struct HydroponicsPumpRelayActuatorData : public HydroponicsRelayActuatorData
{
    Hydroponics_UnitsType flowRateUnits;
    HydroponicsMeasurementData contFlowRate;
    char destReservoir[HYDRUINO_NAME_MAXSIZE];
    char flowRateSensor[HYDRUINO_NAME_MAXSIZE];

    HydroponicsPumpRelayActuatorData();
    virtual void toJSONObject(JsonObject &objectOut) const override;
    virtual void fromJSONObject(JsonObjectConst &objectIn) override;
};

// PWM Actuator Serialization Data
struct HydroponicsPWMActuatorData : public HydroponicsActuatorData
{
#ifdef ESP_PLATFORM
<<<<<<< HEAD
    uint8_t pwmChannel;
=======
#ifdef ESP32
    uint8_t pwmChannel;
#endif
>>>>>>> 60b38d57
    float pwmFrequency;
#endif
    uint8_t outputBitRes;

    HydroponicsPWMActuatorData();
    virtual void toJSONObject(JsonObject &objectOut) const override;
    virtual void fromJSONObject(JsonObjectConst &objectIn) override;
};

#endif // /ifndef HydroponicsActuators_H<|MERGE_RESOLUTION|>--- conflicted
+++ resolved
@@ -156,13 +156,9 @@
                            Hydroponics_PositionIndex actuatorIndex,
                            pintype_t outputPin,
 #ifdef ESP_PLATFORM
-<<<<<<< HEAD
-                           uint8_t pwmChannel,
-=======
 #ifdef ESP32
                            uint8_t pwmChannel,
 #endif
->>>>>>> 60b38d57
                            float pwmFrequency = 1000,
 #endif
                            uint8_t outputBitRes = 8,
@@ -184,13 +180,9 @@
 protected:
     float _pwmAmount;                                       // Current set PWM amount
 #ifdef ESP_PLATFORM
-<<<<<<< HEAD
-    uint8_t _pwmChannel;                                    // PWM output channel
-=======
 #ifdef ESP32
     uint8_t _pwmChannel;                                    // PWM output channel
 #endif
->>>>>>> 60b38d57
     float _pwmFrequency;                                    // PWM output frequency
 #endif
     HydroponicsBitResolution _pwmResolution;                // PWM output resolution
@@ -241,13 +233,9 @@
 struct HydroponicsPWMActuatorData : public HydroponicsActuatorData
 {
 #ifdef ESP_PLATFORM
-<<<<<<< HEAD
-    uint8_t pwmChannel;
-=======
 #ifdef ESP32
     uint8_t pwmChannel;
 #endif
->>>>>>> 60b38d57
     float pwmFrequency;
 #endif
     uint8_t outputBitRes;
