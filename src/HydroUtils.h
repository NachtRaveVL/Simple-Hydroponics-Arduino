/*  Hydruino: Simple automation controller for hydroponic grow systems.
    Copyright (C) 2022-2023 NachtRaveVL     <nachtravevl@gmail.com>
    Hydruino Utilities
*/

#ifndef HydroUtils_H
#define HydroUtils_H

template<typename RTCType> class HydroRTCWrapper;
#ifdef HYDRO_USE_MULTITASKING
template<typename ParameterType, int Slots> class SignalFireTask;
template<class ObjectType, typename ParameterType> class MethodSlotCallTask;
#endif

#include "Hydruino.h"
#include "HydroObject.h"
#ifdef HYDRO_USE_MULTITASKING
#include "BasicInterruptAbstraction.h"
#endif

// Simple wrapper class for dealing with RTC modules.
// This class is mainly used to abstract which RTC module is used.
template<typename RTCType>
class HydroRTCWrapper : public HydroRTCInterface {
public:
    virtual bool begin(TwoWire *wireInstance) override { return _rtc.begin(wireInstance); }
    virtual void adjust(const DateTime &dt) override { _rtc.adjust(dt); }
    virtual bool lostPower(void) override { return _rtc.lostPower(); }
    virtual DateTime now() override { return _rtc.now(); }
protected:
    RTCType _rtc;
};

// Specialization for older DS1307 that doesn't have lost power tracking.
template<>
class HydroRTCWrapper<RTC_DS1307> : public HydroRTCInterface {
public:
    virtual bool begin(TwoWire *wireInstance) override;
    virtual void adjust(const DateTime &dt) override;
    virtual bool lostPower(void) override;
    virtual DateTime now() override;
protected:
    RTC_DS1307 _rtc;
};

// Scheduling

#ifdef HYDRO_USE_MULTITASKING

// Standard interrupt abstraction
extern BasicArduinoInterruptAbstraction interruptImpl;


// This will schedule a signal's fire method on the next TaskManagerIO runloop using the given call/fire parameter.
// Object is captured, if not nullptr. Returns taskId or TASKMGR_INVALIDID on error.
template<typename ParameterType, int Slots> taskid_t scheduleSignalFireOnce(SharedPtr<HydroObjInterface> object, Signal<ParameterType,Slots> &signal, ParameterType fireParam);

// This will schedule a signal's fire method on the next TaskManagerIO runloop using the given call/fire parameter, w/o capturing object.
// Returns taskId or TASKMGR_INVALIDID on error.
template<typename ParameterType, int Slots> taskid_t scheduleSignalFireOnce(Signal<ParameterType,Slots> &signal, ParameterType fireParam);

// This will schedule an object's method to be called on the next TaskManagerIO runloop using the given method slot and call parameter.
// Object is captured. Returns taskId or TASKMGR_INVALIDID on error.
template<class ObjectType, typename ParameterType> taskid_t scheduleObjectMethodCallOnce(SharedPtr<ObjectType> object, void (ObjectType::*method)(ParameterType), ParameterType callParam);

// This will schedule an object's method to be called on the next TaskManagerIO runloop using the given method slot and call parameter, w/o capturing object.
// Object is captured. Returns taskId or TASKMGR_INVALIDID on error.
template<class ObjectType, typename ParameterType> taskid_t scheduleObjectMethodCallOnce(ObjectType *object, void (ObjectType::*method)(ParameterType), ParameterType callParam);

// This will schedule an object's method to be called on the next TaskManagerIO runloop using the taskId that was created.
// Object is captured. Returns taskId or TASKMGR_INVALIDID on error.
template<class ObjectType> taskid_t scheduleObjectMethodCallWithTaskIdOnce(SharedPtr<ObjectType> object, void (ObjectType::*method)(taskid_t));

// This will schedule an object's method to be called on the next TaskManagerIO runloop using the taskId that was created, w/o capturing object.
// Returns taskId or TASKMGR_INVALIDID on error.
template<class ObjectType> taskid_t scheduleObjectMethodCallWithTaskIdOnce(ObjectType *object, void (ObjectType::*method)(taskid_t));


// Signal Fire Task
// This class holds onto the passed signal and parameter to pass it along to the signal's
// fire method upon task execution.
template<typename ParameterType, int Slots>
class SignalFireTask : public Executable {
public:
    taskid_t taskId;

    inline SignalFireTask(SharedPtr<HydroObjInterface> object, Signal<ParameterType,Slots> &signal, ParameterType &param)
        : taskId(TASKMGR_INVALIDID), _object(object), _signal(&signal), _param(param) { ; }

    virtual void exec() override;
private:
    SharedPtr<HydroObjInterface> _object;
    Signal<ParameterType, Slots> *_signal;
    ParameterType _param;
};


// Method Slot Task
// This class holds onto a MethodSlot to call once executed.
template<class ObjectType, typename ParameterType>
class MethodSlotCallTask : public Executable {
public:
    typedef void (ObjectType::*FunctPtr)(ParameterType);
    taskid_t taskId;

    inline MethodSlotCallTask(SharedPtr<ObjectType> object, FunctPtr method, ParameterType callParam)
        : taskId(TASKMGR_INVALIDID), _object(object), _methodSlot(object.get(), method), _callParam(callParam) { ; }
    inline MethodSlotCallTask(ObjectType *object, FunctPtr method, ParameterType callParam)
        : taskId(TASKMGR_INVALIDID), _object(nullptr), _methodSlot(object, method), _callParam(callParam) { ; }

    virtual void exec() override;
private:
    SharedPtr<ObjectType> _object;
    MethodSlot<ObjectType,ParameterType> _methodSlot;
    ParameterType _callParam;

    friend taskid_t scheduleObjectMethodCallWithTaskIdOnce<ObjectType>(SharedPtr<ObjectType> object, void (ObjectType::*method)(taskid_t));
    friend taskid_t scheduleObjectMethodCallWithTaskIdOnce<ObjectType>(ObjectType *object, void (ObjectType::*method)(taskid_t));
};

#endif // /ifdef HYDRO_USE_MULTITASKING

// Assertions

#ifdef HYDRO_USE_DEBUG_ASSERTIONS

// This softly asserts on a failed condition, sending message out to Serial output (if debugging enabled) and/or disk-based logging (if enabled), and then finally continuing program execution.
// See HYDRO_SOFT_ASSERT() macro for usage.
extern void softAssert(bool cond, String msg, const char *file, const char *func, int line);

// This hard asserts on a failed condition, sending message out to Serial output (if debugging enabled) and/or disk-based logging (if enabled), then yielding (to allow comms), and then finally aborting program execution.
// See HYDRO_HARD_ASSERT() macro for usage.
extern void hardAssert(bool cond, String msg, const char *file, const char *func, int line);

#endif // /ifdef HYDRO_USE_DEBUG_ASSERTIONS

// Helpers & Misc

// Returns the active controller instance. Not guaranteed to be non-null.
inline Hydruino *getController();
// Returns the active scheduler instance. Not guaranteed to be non-null.
inline HydroScheduler *getScheduler();
// Returns the active logger instance. Not guaranteed to be non-null.
inline HydroLogger *getLogger();
// Returns the active publisher instance. Not guaranteed to be non-null.
inline HydroPublisher *getPublisher();
#ifdef HYDRO_USE_GUI
// Returns the active UI instance. Not guaranteed to be non-null.
<<<<<<< HEAD
inline HydoUIInterface *getUI();
=======
inline HydroUIInterface *getUI();
>>>>>>> 15670a9a
#endif

// Publishes latest data from sensor to Publisher output.
extern void publishData(HydroSensor *sensor);

// Converts from local DateTime (offset by system TZ) back into unix/UTC time_t.
inline time_t unixTime(DateTime localTime);
// Converts from unix/UTC time_t into local DateTime (offset by system TZ).
inline DateTime localTime(time_t unixTime);
// Returns unix/UTC time_t of when today started.
inline time_t unixDayStart(time_t unixTime = unixNow());
// Returns local DateTime (offset by system TZ) of when today started.
inline DateTime localDayStart(time_t unixTime = unixNow());
// Sets global RTC current time to passed unix/UTC time_t.
// Returns update success after calling appropriate system notifiers.
inline bool setUnixTime(time_t unixTime);
// Sets global RTC current time to passed local DateTime (offset by system TZ).
// Returns update success after calling appropriate system notifiers.
inline bool setLocalTime(DateTime localTime);

// Returns a proper filename for a storage monitoring file (log, data, etc) that uses YYMMDD as filename.
extern String getYYMMDDFilename(String prefix, String ext);
// Returns a proper filename for a storage library data file that uses ## as filename.
extern String getNNFilename(String prefix, unsigned int value, String ext);

// Creates intermediate folders given a filename. Currently only supports a single folder depth.
extern void createDirectoryFor(SDClass *sd, String filename);

// Computes a hash for a string using a fast and efficient (read as: good enough for our use) hashing algorithm.
extern hkey_t stringHash(String string);

// Returns properly formatted address "0xADDR" (size depending on void* size)
extern String addressToString(uintptr_t addr);

// Returns a string from char array with an exact max length.
// Null array or invalid length will abort function before encoding occurs, returning "null".
extern String charsToString(const char *charsIn, size_t length);
// Returns a string formatted to deal with variable time spans.
extern String timeSpanToString(const TimeSpan &span);
// Returns a string formatted to value and unit for dealing with measurements as value/units pair.
extern String measurementToString(float value, Hydro_UnitsType units, unsigned int additionalDecPlaces = 0);
// Returns a string formatted to value and unit for dealing with measurements.
inline String measurementToString(const HydroSingleMeasurement &measurement, unsigned int additionalDecPlaces = 0) { return measurementToString(measurement.value, measurement.units, additionalDecPlaces); }

// Encodes a T-typed array to a comma-separated string.
// Null array or invalid length will abort function before encoding occurs, returning "null".
template<typename T> String commaStringFromArray(const T *arrayIn, size_t length);
// Decodes a comma-separated string back to a T-typed array.
// Last value read is repeated on through to last element, with no commas being treated as single value being applied to all elements.
// Empty string, string value of "null", null array, or invalid length will abort function before decoding.
template<typename T> void commaStringToArray(String stringIn, T *arrayOut, size_t length);
// Decodes a comma-separated JSON variant, if not null, object, or array, back to a T-typed array.
// Acts as a redirect for JSON variants so that they receive the additional checks before being converted to string.
template<typename T> void commaStringToArray(JsonVariantConst &variantIn, T *arrayOut, size_t length);

// Encodes a byte array to hexadecimal string.
extern String hexStringFromBytes(const uint8_t *bytesIn, size_t length);
// Decodes a hexadecimal string back to a byte array.
extern void hexStringToBytes(String stringIn, uint8_t *bytesOut, size_t length);
// Decodes a hexadecimal JSON variant, if not null, object, or array, back to a byte array.
extern void hexStringToBytes(JsonVariantConst &variantIn, uint8_t *bytesOut, size_t length);

// Returns # of occurrences of character in string.
extern int occurrencesInString(String string, char singleChar);
// Returns # of occurrences of substring in string.
extern int occurrencesInString(String string, String subString);
// Returns # of occurrences of character in string, ignoring case.
extern int occurrencesInStringIgnoreCase(String string, char singleChar);
// Returns # of occurrences of substring in string, ignoring case.
extern int occurrencesInStringIgnoreCase(String string, String subString);

// Returns whenever all elements of an array are equal to the specified value, or not.
template<typename T> bool arrayElementsEqual(const T *arrayIn, size_t length, T value);

// Similar to the standard map function, but does it on any type.
template<typename T> inline T mapValue(T value, T inMin, T inMax, T outMin, T outMax) { return ((value - inMin) * ((outMax - outMin) / (inMax - inMin))) + outMin; }

// Returns the amount of space between the stack and heap (ie free space left), else -1 if undeterminable.
extern unsigned int freeMemory();

// This delays a finely timed amount, with spin loop nearer to end. Used in finely timed dispensers.
extern void delayFine(millis_t time);

// This will query the active RTC sync device for the current time.
extern time_t rtcNow();

// This will return the current time as unix/UTC time_t (secs since 1970). Uses rtc time if available, otherwise noon 2000-Jan-1 + time since turned on.
// Default storage format. Do not use for data display/night-day-calcs - use localNow() or localTime() for local DateTime (offset by system TZ).
inline time_t unixNow() { return now(); }
// This will return the current time as local DateTime (offset by system TZ). Uses rtc time if available, otherwise noon 2000-Jan-1 + time since turned on.
// Meant to be used as a temporary or for runtime only. Do not use for data storage - use unixNow() or unixTime() for unix/UTC time_t (secs since 1970).
inline DateTime localNow() { return localTime(unixNow()); }

// This will return a non-zero millis time value, so that 0 time values can be reserved for other use.
inline millis_t nzMillis() { return millis() ?: 1; }

// This will handle interrupts for task manager.
extern void handleInterrupt(pintype_t pin);

// This is used to force debug statements through to serial monitor.
inline void flushYield() {
    #if defined(HYDRO_ENABLE_DEBUG_OUTPUT) && HYDRO_SYS_DEBUGOUT_FLUSH_YIELD
        Serial.flush(); yield();
    #else
        return;
    #endif
}

// Units & Conversion

// Tries to convert value from one unit to another (if supported), returning conversion success flag.
// Convert param used in certain unit conversions as external additional value (e.g. voltage for power/current conversion).
// This is the main conversion function that all others wrap around.
extern bool tryConvertUnits(float valueIn, Hydro_UnitsType unitsIn, float *valueOut, Hydro_UnitsType unitsOut, float convertParam = FLT_UNDEF);

// Attempts to convert value in-place from one unit to another, and if successful then assigns value back overtop of itself.
// Convert param used in certain unit conversions. Returns conversion success flag.
inline bool convertUnits(float *valueInOut, Hydro_UnitsType *unitsInOut, Hydro_UnitsType outUnits, float convertParam = FLT_UNDEF);
// Attempts to convert value from one unit to another, and if successful then assigns value, and optionally units, to output.
// Convert param used in certain unit conversions. Returns conversion success flag.
inline bool convertUnits(float valueIn, float *valueOut, Hydro_UnitsType unitsIn, Hydro_UnitsType outUnits, Hydro_UnitsType *unitsOut = nullptr, float convertParam = FLT_UNDEF);
// Attempts to convert measurement in-place from one unit to another, and if successful then assigns value and units back overtop of itself.
// Convert param used in certain unit conversions. Returns conversion success flag.
inline bool convertUnits(HydroSingleMeasurement *measureInOut, Hydro_UnitsType outUnits, float convertParam = FLT_UNDEF);
// Attemps to convert measurement from one unit to another, and if successful then assigns value and units to output measurement.
// Convert param used in certain unit conversions. Returns conversion success flag.
inline bool convertUnits(const HydroSingleMeasurement *measureIn, HydroSingleMeasurement *measureOut, Hydro_UnitsType outUnits, float convertParam = FLT_UNDEF);

// Returns the base units from a rate unit (e.g. L/min -> L). Also will convert dilution to volume.
extern Hydro_UnitsType baseUnits(Hydro_UnitsType units);
// Returns the rate units from a base unit (e.g. mm -> mm/min).
extern Hydro_UnitsType rateUnits(Hydro_UnitsType units);
// Returns the base units from a dilution unit (e.g. mL/L -> L).
extern Hydro_UnitsType volumeUnits(Hydro_UnitsType units);
// Returns the dilution units from a base unit (e.g. L -> mL/L).
extern Hydro_UnitsType dilutionUnits(Hydro_UnitsType units);

// Returns default units based on category and measurement mode (if undefined then uses active controller's measurement mode, else default measurement mode).
extern Hydro_UnitsType defaultUnits(Hydro_UnitsCategory unitsCategory, Hydro_MeasurementMode measureMode = Hydro_MeasurementMode_Undefined);

// Returns default concentrate units based on measurement mode (if undefined then uses active controller's measurement mode, else default measurement mode).
inline Hydro_UnitsType defaultConcentrateUnits(Hydro_MeasurementMode measureMode = Hydro_MeasurementMode_Undefined) { return defaultUnits(Hydro_UnitsCategory_Concentration, measureMode); }
// Returns default distance units based on measurement mode (if undefined then uses active controller's measurement mode, else default measurement mode).
inline Hydro_UnitsType defaultDistanceUnits(Hydro_MeasurementMode measureMode = Hydro_MeasurementMode_Undefined) { return defaultUnits(Hydro_UnitsCategory_Distance, measureMode); }
// Returns default liquid flow rate units based on measurement mode (if undefined then uses active controller's measurement mode, else default measurement mode).
inline Hydro_UnitsType defaultFlowRateUnits(Hydro_MeasurementMode measureMode = Hydro_MeasurementMode_Undefined) { return defaultUnits(Hydro_UnitsCategory_LiqFlowRate, measureMode); }
// Returns default liquid dilution units based on measurement mode (if undefined then uses active controller's measurement mode, else default measurement mode).
inline Hydro_UnitsType defaultDilutionUnits(Hydro_MeasurementMode measureMode = Hydro_MeasurementMode_Undefined) { return defaultUnits(Hydro_UnitsCategory_LiqDilution, measureMode); }
// Returns default power units based on measurement mode (if undefined then uses active controller's measurement mode, else default measurement mode).
inline Hydro_UnitsType defaultPowerUnits(Hydro_MeasurementMode measureMode = Hydro_MeasurementMode_Undefined) { return defaultUnits(Hydro_UnitsCategory_Power, measureMode); }
// Returns default temperature units based on measurement mode (if undefined then uses active controller's measurement mode, else default measurement mode).
inline Hydro_UnitsType defaultTemperatureUnits(Hydro_MeasurementMode measureMode = Hydro_MeasurementMode_Undefined) { return defaultUnits(Hydro_UnitsCategory_Temperature, measureMode); }
// Returns default liquid volume units based on measurement mode (if undefined then uses active controller's measurement mode, else default measurement mode).
inline Hydro_UnitsType defaultVolumeUnits(Hydro_MeasurementMode measureMode = Hydro_MeasurementMode_Undefined) { return defaultUnits(Hydro_UnitsCategory_LiqVolume, measureMode); }
// Returns default weight units based on measurement mode (if undefined then uses active controller's measurement mode, else default measurement mode).
inline Hydro_UnitsType defaultWeightUnits(Hydro_MeasurementMode measureMode = Hydro_MeasurementMode_Undefined) { return defaultUnits(Hydro_UnitsCategory_Weight, measureMode); }
// Returns default decimal places rounded to based on measurement mode (if undefined then uses active controller's measurement mode, else default measurement mode).
inline int defaultDecimalPlaces(Hydro_MeasurementMode measureMode = Hydro_MeasurementMode_Undefined) { return (int)defaultUnits(Hydro_UnitsCategory_Count, measureMode); }

// Rounds value according to default decimal places rounding, as typically used for data export, with optional additional decimal places.
inline float roundForExport(float value, unsigned int additionalDecPlaces = 0) { return roundToDecimalPlaces(value, defaultDecimalPlaces() + additionalDecPlaces); }
// Rounds value according to default decimal places rounding, as typically used for data export, to string with optional additional decimal places.
inline String roundToString(float value, unsigned int additionalDecPlaces = 0) { return String(roundToDecimalPlaces(value, defaultDecimalPlaces() + additionalDecPlaces), defaultDecimalPlaces() + additionalDecPlaces); }

// Linkages & Filtering

// Returns linkages list filtered down to just actuators.
template<size_t N = HYDRO_DEFAULT_MAXSIZE> Vector<HydroObject *, N> linksFilterActuators(Pair<uint8_t, Pair<HydroObject *, int8_t> *> links);
// Returns linkages list filtered down to just crops.
template<size_t N = HYDRO_DEFAULT_MAXSIZE> Vector<HydroObject *, N> linksFilterCrops(Pair<uint8_t, Pair<HydroObject *, int8_t> *> links);

// Returns linkages list filtered down to just actuators of a certain type that operate on a specific reservoir.
template<size_t N = HYDRO_DEFAULT_MAXSIZE> Vector<HydroObject *, N> linksFilterActuatorsByReservoirAndType(Pair<uint8_t, Pair<HydroObject *, int8_t> *> links, HydroReservoir *srcReservoir, Hydro_ActuatorType actuatorType);
// Returns linkages list filtered down to just pump actuators that pump from a specific reservoir to a certain reservoir type.
template<size_t N = HYDRO_DEFAULT_MAXSIZE> Vector<HydroObject *, N> linksFilterPumpActuatorsBySourceReservoirAndOutputReservoirType(Pair<uint8_t, Pair<HydroObject *, int8_t> *> links, HydroReservoir *srcReservoir, Hydro_ReservoirType destReservoirType);
// Returns linkages list filtered down to just pump actuators that pump to a specific reservoir from a certain reservoir type.
template<size_t N = HYDRO_DEFAULT_MAXSIZE> Vector<HydroObject *, N> linksFilterPumpActuatorsByOutputReservoirAndSourceReservoirType(Pair<uint8_t, Pair<HydroObject *, int8_t> *> links, HydroReservoir *destReservoir, Hydro_ReservoirType srcReservoirType);

// Returns the # of crops that are currently sowable as found in the linkages list.
extern int linksCountSowableCrops(Pair<uint8_t, Pair<HydroObject *, int8_t> *> links);
// Returns the # of actuators of a certain type that operate on a specific reservoir.
extern int linksCountActuatorsByReservoirAndType(Pair<uint8_t, Pair<HydroObject *, int8_t> *> links, HydroReservoir *srcReservoir, Hydro_ActuatorType actuatorType);

// Recombines filtered object list back into SharedPtr actuator list.
template<size_t N = HYDRO_DEFAULT_MAXSIZE> void linksResolveActuatorsToAttachmentsByType(Vector<HydroObject *, N> &actuatorsIn, HydroObjInterface *parent, Vector<HydroActuatorAttachment, N> &activationsOut, Hydro_ActuatorType actuatorType);
// Recombines filtered object list back into SharedPtr actuator list paired with rate value.
template<size_t N = HYDRO_DEFAULT_MAXSIZE> void linksResolveActuatorsToAttachmentsByRateAndType(Vector<HydroObject *, N> &actuatorsIn, HydroObjInterface *parent, float rateMultiplier, Vector<HydroActuatorAttachment, N> &activationsOut, Hydro_ActuatorType actuatorType);

// Pins & Checks

// Checks to see if the pin is an analog input pin.
extern bool checkPinIsAnalogInput(pintype_t pin);
// Checks to see if the pin is an analog output pin.
extern bool checkPinIsAnalogOutput(pintype_t pin);
// Checks to see if the pin is a standard digital (non-analog) pin.
inline bool checkPinIsDigital(pintype_t pin);
// Checks to see if the pin can produce a digital PWM output signal.
inline bool checkPinIsPWMOutput(pintype_t pin);
// Checks to see if the pin can be set up with an ISR to handle digital level changes.
inline bool checkPinCanInterrupt(pintype_t pin);

// Enums & Conversions

// Converts from system mode enum to string, with optional exclude for special types (instead returning "").
extern String systemModeToString(Hydro_SystemMode systemMode, bool excludeSpecial = false);
// Converts back to system mode enum from string.
extern Hydro_SystemMode systemModeFromString(String systemModeStr);

// Converts from measurement mode enum to string, with optional exclude for special types (instead returning "").
extern String measurementModeToString(Hydro_MeasurementMode measurementMode, bool excludeSpecial = false);
// Converts back to measurement mode enum from string.
extern Hydro_MeasurementMode measurementModeFromString(String measurementModeStr);

// Converts from display output mode enum to string, with optional exclude for special types (instead returning "").
extern String displayOutputModeToString(Hydro_DisplayOutputMode displayOutMode, bool excludeSpecial = false);
// Converts back to display output mode enum from string.
extern Hydro_DisplayOutputMode displayOutputModeFromString(String displayOutModeStr);

// Converts from control input mode enum to string, with optional exclude for special types (instead returning "").
extern String controlInputModeToString(Hydro_ControlInputMode controlInMode, bool excludeSpecial = false);
// Converts back to control input mode enum from string.
extern Hydro_ControlInputMode controlInputModeFromString(String controlInModeStr);

// Returns true for actuators that "live" in water (thus must do empty checks) as derived from actuator type enumeration.
inline bool getActuatorInWaterFromType(Hydro_ActuatorType actuatorType) { return actuatorType == Hydro_ActuatorType_WaterAerator || actuatorType == Hydro_ActuatorType_WaterPump || actuatorType == Hydro_ActuatorType_WaterHeater; }
// Returns true for actuators that pump liquid (thus must do empty/filled checks) as derived from actuator type enumeration.
inline bool getActuatorIsPumpFromType(Hydro_ActuatorType actuatorType) { return actuatorType == Hydro_ActuatorType_PeristalticPump || actuatorType == Hydro_ActuatorType_WaterPump; }
// Returns true for actuators that operate activation handles serially (as opposed to in-parallel) as derived from enabled mode enumeration.
inline bool getActuatorIsSerialFromMode(Hydro_EnableMode enableMode) { return enableMode >= Hydro_EnableMode_Serial; }

// Converts from actuator type enum to string, with optional exclude for special types (instead returning "").
extern String actuatorTypeToString(Hydro_ActuatorType actuatorType, bool excludeSpecial = false);
// Converts back to actuator type enum from string.
extern Hydro_ActuatorType actuatorTypeFromString(String actuatorTypeStr);

// Converts from sensor type enum to string, with optional exclude for special types (instead returning "").
extern String sensorTypeToString(Hydro_SensorType sensorType, bool excludeSpecial = false);
// Converts back to sensor type enum from string.
extern Hydro_SensorType sensorTypeFromString(String sensorTypeStr);

// Converts from crop type enum to string, with optional exclude for special types (instead returning "").
extern String cropTypeToString(Hydro_CropType cropType, bool excludeSpecial = false);
// Converts back to crop type enum from string.
extern Hydro_CropType cropTypeFromString(String cropTypeStr);

// Converts from substrate type enum to string, with optional exclude for special types (instead returning "").
extern String substrateTypeToString(Hydro_SubstrateType substrateType, bool excludeSpecial = false);
// Converts back to substrate type enum from string.
extern Hydro_SubstrateType substrateTypeFromString(String substrateTypeStr);

// Converts from fluid reservoir enum to string, with optional exclude for special types (instead returning "").
extern String reservoirTypeToString(Hydro_ReservoirType reservoirType, bool excludeSpecial = false);
// Converts back to fluid reservoir enum from string.
extern Hydro_ReservoirType reservoirTypeFromString(String reservoirTypeStr);

// Returns nominal rail voltage as derived from rail type enumeration.
extern float getRailVoltageFromType(Hydro_RailType railType);

// Converts from power rail enum to string, with optional exclude for special types (instead returning "").
extern String railTypeToString(Hydro_RailType railType, bool excludeSpecial = false);
// Converts back to power rail enum from string.
extern Hydro_RailType railTypeFromString(String railTypeStr);

// Converts from pin mode enum to string, with optional exclude for special types (instead returning "").
extern String pinModeToString(Hydro_PinMode pinMode, bool excludeSpecial = false);
// Converts back to pin mode enum from string.
extern Hydro_PinMode pinModeFromString(String pinModeStr);

// Converts from actuator enable mode enum to string, with optional exclude for special types (instead returning "").
extern String enableModeToString(Hydro_EnableMode enableMode, bool excludeSpecial = false);
// Converts back to actuator enable mode enum from string.
extern Hydro_EnableMode enableModeFromString(String enableModeStr);

// Converts from units category enum to string, with optional exclude for special types (instead returning "").
extern String unitsCategoryToString(Hydro_UnitsCategory unitsCategory, bool excludeSpecial = false);
// Converts back to units category enum from string.
extern Hydro_UnitsCategory unitsCategoryFromString(String unitsCategoryStr);

// Converts from units type enum to symbol string, with optional exclude for special types (instead returning "").
extern String unitsTypeToSymbol(Hydro_UnitsType unitsType, bool excludeSpecial = false);
// Converts back to units type enum from symbol.
extern Hydro_UnitsType unitsTypeFromSymbol(String unitsSymbolStr);

// Converts from position index to string, with optional exclude for special types (instead returning "").
extern String positionIndexToString(hposi_t positionIndex, bool excludeSpecial = false);
// Converts back to position index from string.
extern hposi_t positionIndexFromString(String positionIndexStr);

// Converts from boolean value to triggered/not-triggered trigger state.
inline Hydro_TriggerState triggerStateFromBool(bool value) { return value ? Hydro_TriggerState_Triggered : Hydro_TriggerState_NotTriggered; }
// Converts from triggered/not-triggered trigger state back into boolean value.
inline bool triggerStateToBool(Hydro_TriggerState state) { return state == Hydro_TriggerState_Triggered; }

// Explicit Specializations

template<> String commaStringFromArray<float>(const float *arrayIn, size_t length);
template<> String commaStringFromArray<double>(const double *arrayIn, size_t length);
template<> void commaStringToArray<float>(String stringIn, float *arrayOut, size_t length);
template<> void commaStringToArray<double>(String stringIn, double *arrayOut, size_t length);
template<> void commaStringToArray<String>(String stringIn, String *arrayOut, size_t length);
template<> bool arrayElementsEqual<float>(const float *arrayIn, size_t length, float value);
template<> bool arrayElementsEqual<double>(const double *arrayIn, size_t length, double value);

#endif // /ifndef HydroUtils_H<|MERGE_RESOLUTION|>--- conflicted
+++ resolved
@@ -146,11 +146,7 @@
 inline HydroPublisher *getPublisher();
 #ifdef HYDRO_USE_GUI
 // Returns the active UI instance. Not guaranteed to be non-null.
-<<<<<<< HEAD
-inline HydoUIInterface *getUI();
-=======
 inline HydroUIInterface *getUI();
->>>>>>> 15670a9a
 #endif
 
 // Publishes latest data from sensor to Publisher output.
