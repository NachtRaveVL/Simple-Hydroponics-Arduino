--- conflicted
+++ resolved
@@ -22,11 +22,7 @@
     FROM, OUT OF OR IN CONNECTION WITH THE SOFTWARE OR THE USE OR
     OTHER DEALINGS IN THE SOFTWARE.
 
-<<<<<<< HEAD
-    Simple-Hydroponics-Arduino - Version 0.4
-=======
     Simple-Hydroponics-Arduino - Version 0.5
->>>>>>> 60b38d57
 */
 
 #ifndef Hydroponics_H
@@ -48,12 +44,9 @@
 // Uncomment or -D this define to enable usage of the external serial ESP AT WiFi library, which enables networking capabilities.
 //#define HYDRUINO_ENABLE_ESP_WIFI                  // https://github.com/jandrassy/WiFiEspAT
 
-<<<<<<< HEAD
-=======
 // Uncomment or -D this define to enable usage of the Arduino MQTT library, which enables IoT data publishing capabilities.
 //#define HYDRUINO_ENABLE_MQTT                      // https://github.com/256dpi/arduino-mqtt
 
->>>>>>> 60b38d57
 // Uncomment or -D this define to enable usage of SD card based virtual memory, which extends available RAM.
 //#define HYDRUINO_ENABLE_SD_VIRTMEM                // https://github.com/NachtRaveVL/virtmem-continued
 
@@ -83,16 +76,6 @@
 #include <Wire.h>
 
 #ifdef HYDRUINO_ENABLE_WIFI
-<<<<<<< HEAD
-#if defined(ARDUINO_SAMD_MKRWIFI1010) || defined(ARDUINO_SAMD_MKRVIDOR4000) || defined(ARDUINO_SAMD_NANO_33_IOT) || defined(ARDUINO_AVR_UNO_WIFI_REV2)
-#include <WiFiNINA.h>                               // https://github.com/arduino-libraries/WiFiNINA
-#elif defined(ARDUINO_SAMD_MKR1000)
-#include <WiFi101.h>                                // https://github.com/arduino-libraries/WiFi101
-#else
-#include <WiFi.h>
-#endif
-#define HYDRUINO_USE_WIFI
-=======
 #if defined(ARDUINO_SAMD_MKR1000)
 #include <WiFi101.h>                                // https://github.com/arduino-libraries/WiFi101
 #else
@@ -103,7 +86,6 @@
 #endif
 #ifdef HYDRUINO_ENABLE_ESP_WIFI
 #define HYDRUINO_USE_WIFI
->>>>>>> 60b38d57
 #endif
 
 #ifdef ESP32
@@ -146,14 +128,10 @@
 #include "DallasTemperature.h"          // DS18* submersible water temp probe
 #include "DHT.h"                        // DHT* air temp/humidity probe
 #include "I2C_eeprom.h"                 // i2c EEPROM library
-<<<<<<< HEAD
-#ifdef ARDUINO_ARCH_STM32
-=======
 #ifdef HYDRUINO_ENABLE_MQTT
 #include "MQTT.h"                       // MQTT library
 #endif
 #if defined(ARDUINO_ARCH_STM32) && 1
->>>>>>> 60b38d57
 #include <OneWireSTM.h>                 // STM32 version of OneWire (via stm32duino)
 #else
 #include "OneWire.h"                    // OneWire library
@@ -207,12 +185,6 @@
 #else
 template <typename T> using SharedPtr = arx::stdx::shared_ptr<T>;
 #endif
-<<<<<<< HEAD
-#ifdef HYDRUINO_ENABLE_ESP_WIFI
-#define HYDRUINO_USE_WIFI
-#endif
-=======
->>>>>>> 60b38d57
 
 extern time_t unixNow();
 extern void handleInterrupt(pintype_t pin);
@@ -301,13 +273,6 @@
     bool initFromJSONStream(Stream *streamIn);
     // Initializes system from custom binary stream, returning success flag
     bool initFromBinaryStream(Stream *streamIn);
-<<<<<<< HEAD
-#ifdef HYDRUINO_USE_WIFI
-    // TODO: Network URL init
-    //bool initFromNetworkURL(urlDataTODO);
-#endif
-=======
->>>>>>> 60b38d57
 
     // Saves current system setup to EEPROM save, returning success flag
     // Set system data address with setSystemEEPROMAddress
@@ -324,13 +289,6 @@
     bool saveToJSONStream(Stream *streamOut, bool compact = true);
     // Saves current system setup to custom binary stream, returning success flag
     bool saveToBinaryStream(Stream *streamOut);
-<<<<<<< HEAD
-#ifdef HYDRUINO_USE_WIFI
-    // TODO: Network URL save
-    //bool saveToNetworkURL(urlDataTODO);
-#endif
-=======
->>>>>>> 60b38d57
 
     // System Operation.
 
@@ -348,30 +306,15 @@
 
     // Enables system logging to the SD card. Log file names will append YYMMDD.txt to the specified prefix. Returns success flag.
     inline bool enableSysLoggingToSDCard(String logFilePrefix) { return logger.beginLoggingToSDCard(logFilePrefix); }
-<<<<<<< HEAD
-#ifdef HYDRUINO_USE_WIFI
-    // TODO: Network URL sys logging
-    //bool enableSysLoggingToNetworkURL(urlDataTODO, String logFilePrefix);
-=======
 #ifdef HYDRUINO_USE_WIFI_STORAGE
     // Enables system logging to WiFiStorage. Log file names will append YYMMDD.txt to the specified prefix. Returns success flag.
     inline bool enableSysLoggingToWiFiStorage(String logFilePrefix) { return logger.beginLoggingToWiFiStorage(logFilePrefix); }
->>>>>>> 60b38d57
 #endif
 
     // Data Publishing.
 
     // Enables data publishing to the SD card. Data file names will append YYMMDD.csv to the specified prefix. Returns success flag.
     inline bool enableDataPublishingToSDCard(String dataFilePrefix) { return publisher.beginPublishingToSDCard(dataFilePrefix); }
-<<<<<<< HEAD
-#ifdef HYDRUINO_USE_WIFI
-    // TODO: Network URL data pub
-    //bool enableDataPublishingToNetworkURL(urlDataTODO, String dataFilePrefix);
-    // TODO: MQTT data pub
-    //bool enableDataPublishingToMQTT(mqttBrokerTODO, deviceDataTODO);
-    // TODO: Web API data pub
-    //bool enableDataPublishingToWebAPI(urlDataTODO, apiInterfaceTODO);
-=======
 #ifdef HYDRUINO_USE_WIFI_STORAGE
     // Enables data publishing to WiFiStorage. Data file names will append YYMMDD.csv to the specified prefix. Returns success flag.
     inline bool enableDataPublishingToWiFiStorage(String dataFilePrefix) { return publisher.beginPublishingToWiFiStorage(dataFilePrefix); }
@@ -379,26 +322,16 @@
 #ifdef HYDRUINO_ENABLE_MQTT
     // Enables data publishing to MQTT broker. Client is expected to be began/connected (with proper broker address/net client) *before* calling this method. Returns success flag.
     inline bool enableDataPublishingToMQTTClient(MQTTClient &client) { return publisher.beginPublishingToMQTTClient(client); }
->>>>>>> 60b38d57
 #endif
 
     // User Interface.
 
 #ifndef HYDRUINO_DISABLE_GUI
-<<<<<<< HEAD
-    // Enables UI to run in minimal mode. This mode only allows the user to edit existing objects, not create nor delete them.
-    // NOTE: Be sure to manually include minimal UI system header file (i.e. #include "min/HydroponicsUI.h") in Arduino sketch.
-    inline bool enableMinimalUI() { return false; } // TODO: impl and remove stub
-    // Enables UI to run in full mode. This mode allows the user to add/remove system objects, customize features, change settings, etc.
-    // NOTE: Be sure to manually include full UI system header file (i.e. #include "full/HydroponicsUI.h") in Arduino sketch.
-    inline bool enableFullUI() { return false; } // TODO: impl and remove stub
-=======
     // Enables UI to run with passed instance.
     // Minimal UI only allows the user to edit existing objects, not create nor delete them.
     // Full UI allows the user to add/remove system objects, customize features, change settings, etc.
     // Note: Be sure to manually include the appropriate UI system header file (e.g. #include "min/HydroponicsUI.h") in Arduino sketch.
     inline bool enableUI(HydroponicsUIInterface *ui) { _activeUIInstance = ui; ui->begin(); }
->>>>>>> 60b38d57
 #endif
 
     // Object Registration.
@@ -423,11 +356,7 @@
     // Attempts to get a lock on pin #, to prevent multi-device comm overlap (e.g. for OneWire comms).
     bool tryGetPinLock(pintype_t pin, time_t waitMillis = 150);
     // Returns a locked pin lock for the given pin. Only call if pin lock was successfully locked.
-<<<<<<< HEAD
-    void returnPinLock(pintype_t pin);
-=======
     inline void returnPinLock(pintype_t pin);
->>>>>>> 60b38d57
 
     // Mutators.
 
@@ -444,13 +373,8 @@
     // Sets EEPROM system data address as used in init and save by EEPROM.
     inline void setSystemDataAddress(uint16_t sysDataAddress) { _sysDataAddress = sysDataAddress; }
 #ifdef HYDRUINO_USE_WIFI
-<<<<<<< HEAD
-    // Sets WiFi connection's SSID and password (note: password is stored encrypted, but is not hack-proof)
-    void setWiFiConnection(String ssid, String password);
-=======
     // Sets WiFi connection's SSID/pass combo (note: password is stored encrypted, but is not hack-proof)
     void setWiFiConnection(String ssid, String pass);
->>>>>>> 60b38d57
 #endif
 
     // Sets the RTC's time to the passed time, with respect to set timezone. Will trigger significant time event.
@@ -501,15 +425,6 @@
     I2C_eeprom *getEEPROM(bool begin = true);
     // Real time clock instance (lazily instantiated, nullptr return -> failure/no device)
     RTC_DS3231 *getRealTimeClock(bool begin = true);
-<<<<<<< HEAD
-    // SD card instance (if began user code *must* call endSDCard(inst) to free interface, lazily instantiated, nullptr return -> failure/no device)
-    SDClass *getSDCard(bool begin = true);
-    // Ends SD card transaction with proper regards to platform
-    void endSDCard(SDClass *sd);
-#ifdef HYDRUINO_USE_WIFI
-    // WiFi instance (nullptr return -> failure/no device, note: this method may block for up to a minute)
-    WiFiClass *getWiFi(bool begin = true);
-=======
     // SD card instance (user code *must* call endSDCard(inst) to return interface, lazily instantiated, nullptr return -> failure/no device)
     SDClass *getSDCard(bool begin = true);
     // Ends SD card transaction with proper regards to platform once all instances returned (note: some instancing may be expected to never return)
@@ -519,7 +434,6 @@
     inline WiFiClass *getWiFi(bool begin = true);
     // WiFi instance with fallback ssid/pass combo (nullptr return -> failure/no device, note: this method may block for up to a minute)
     WiFiClass *getWiFi(String ssid, String pass, bool begin = true);
->>>>>>> 60b38d57
 #endif
     // OneWire instance for given pin (lazily instantiated)
     OneWire *getOneWireForPin(pintype_t pin);
@@ -596,10 +510,7 @@
     I2C_eeprom *_eeprom;                                            // EEPROM instance (owned, lazy)
     RTC_DS3231 *_rtc;                                               // Real time clock instance (owned, lazy)
     SDClass *_sd;                                                   // SD card instance (owned/unowned, lazy)
-<<<<<<< HEAD
-=======
     int8_t _sdOut;                                                  // Number of SD card instances out
->>>>>>> 60b38d57
 #if defined(HYDRUINO_ENABLE_SD_VIRTMEM)
     SDVAlloc _vAlloc;                                               // SD card virtual memory allocator
 #elif defined(HYDRUINO_ENABLE_SPIRAM_VIRTMEM)
@@ -608,10 +519,7 @@
     bool _eepromBegan;                                              // Status of EEPROM begin() call
     bool _rtcBegan;                                                 // Status of RTC begin() call
     bool _rtcBattFail;                                              // Status of RTC battery failure flag
-<<<<<<< HEAD
-=======
     bool _sdBegan;                                                  // Status of SD begin() call
->>>>>>> 60b38d57
 #ifdef HYDRUINO_USE_WIFI
     bool _wifiBegan;                                                // Status of WiFi begin() call
 #endif
@@ -639,12 +547,9 @@
 #ifdef HYDRUINO_USE_VIRTMEM
     friend BaseVAlloc *::getVirtualAllocator();
 #endif
-<<<<<<< HEAD
-=======
 #ifndef HYDRUINO_DISABLE_GUI
     friend HydroponicsUIInterface *::getUIInstance();
 #endif
->>>>>>> 60b38d57
     friend class HydroponicsCalibrationsStore;
     friend class HydroponicsCropsLibrary;
     friend class HydroponicsScheduler;
