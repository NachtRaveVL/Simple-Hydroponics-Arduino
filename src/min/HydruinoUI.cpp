--- conflicted
+++ resolved
@@ -3,10 +3,6 @@
     Hydruino Minimal/RO UI
 */
 
-<<<<<<< HEAD
-#include "Hydruino.h"
-#include "HydruinoUI.h"
-=======
 #include "HydruinoUI.h"
 #ifdef HYDRO_USE_GUI
 
@@ -632,5 +628,4 @@
     return false;
 }
 
-#endif
->>>>>>> 15670a9a
+#endif