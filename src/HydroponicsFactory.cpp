--- conflicted
+++ resolved
@@ -120,14 +120,10 @@
 
 SharedPtr<HydroponicsPWMActuator> HydroponicsFactory::addAnalogPWMFanExhaust(pintype_t outputPin,
 #ifdef ESP_PLATFORM
-<<<<<<< HEAD
-                                                                             uint8_t pwmChannel, float pwmFrequency,
-=======
 #ifdef ESP32
                                                                              uint8_t pwmChannel,
 #endif
                                                                              float pwmFrequency,
->>>>>>> 60b38d57
 #endif
                                                                              uint8_t outputBitRes)
 {
@@ -142,14 +138,10 @@
             positionIndex,
             outputPin,
 #ifdef ESP_PLATFORM
-<<<<<<< HEAD
-            pwmChannel, pwmFrequency,
-=======
 #ifdef ESP32
             pwmChannel,
 #endif
             pwmFrequency,
->>>>>>> 60b38d57
 #endif
             outputBitRes
         ));
