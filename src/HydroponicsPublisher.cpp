--- conflicted
+++ resolved
@@ -52,11 +52,6 @@
         auto sd = Hydroponics::_activeInstance->getSDCard();
 
         if (sd) {
-<<<<<<< HEAD
-            String dataFileName = getYYMMDDFilename(dataFilePrefix, SFP(HStr_csv));
-            createDirectoryFor(sd, dataFileName);
-            auto dataFile = sd->open(dataFileName.c_str(), FILE_WRITE);
-=======
             String dataFilename = getYYMMDDFilename(dataFilePrefix, SFP(HStr_csv));
             createDirectoryFor(sd, dataFilename);
             #if HYDRUINO_SYS_LEAVE_FILES_OPEN
@@ -64,7 +59,6 @@
             #else
                 auto dataFile = sd->open(dataFilename.c_str(), FILE_WRITE);
             #endif
->>>>>>> 60b38d57
 
             if (dataFile) {
                 #if !HYDRUINO_SYS_LEAVE_FILES_OPEN
@@ -81,11 +75,6 @@
 
                 return true;
             }
-<<<<<<< HEAD
-
-            Hydroponics::_activeInstance->endSDCard(sd);
-        }
-=======
 
             #if !HYDRUINO_SYS_LEAVE_FILES_OPEN
                 Hydroponics::_activeInstance->endSDCard(sd);
@@ -153,7 +142,6 @@
         setNeedsTabulation();
 
         return true;
->>>>>>> 60b38d57
     }
 
     return false;
@@ -253,17 +241,12 @@
         auto sd = Hydroponics::_activeInstance->getSDCard(HYDRUINO_LOFS_BEGIN);
 
         if (sd) {
-<<<<<<< HEAD
-            createDirectoryFor(sd, _dataFileName);
-            auto dataFile = sd->open(_dataFileName.c_str(), FILE_WRITE);
-=======
             #if HYDRUINO_SYS_LEAVE_FILES_OPEN
                 auto &dataFile = _dataFileSD ? *_dataFileSD : *(_dataFileSD = new File(sd->open(_dataFilename.c_str(), FILE_WRITE)));
             #else
                 createDirectoryFor(sd, _dataFilename);
                 auto dataFile = sd->open(_dataFilename.c_str(), FILE_WRITE);
             #endif
->>>>>>> 60b38d57
 
             if (dataFile) {
                 dataFile.print(timestamp);
@@ -348,11 +331,7 @@
 
     for (auto iter = Hydroponics::_activeInstance->_objects.begin(); iter != Hydroponics::_activeInstance->_objects.end(); ++iter) {
         if (iter->second->isSensorType()) {
-<<<<<<< HEAD
-            auto sensor = static_hyptr_cast<HydroponicsSensor>(iter->second);
-=======
             auto sensor = hy_static_ptr_cast<HydroponicsSensor>(iter->second);
->>>>>>> 60b38d57
             auto rowCount = getMeasurementRowCount(sensor->getLatestMeasurement());
 
             for (int rowIndex = 0; sameOrder && rowIndex < rowCount; ++rowIndex) {
@@ -379,11 +358,7 @@
 
                 for (auto iter = Hydroponics::_activeInstance->_objects.begin(); iter != Hydroponics::_activeInstance->_objects.end(); ++iter) {
                     if (iter->second->isSensorType()) {
-<<<<<<< HEAD
-                        auto sensor = static_hyptr_cast<HydroponicsSensor>(iter->second);
-=======
                         auto sensor = hy_static_ptr_cast<HydroponicsSensor>(iter->second);
->>>>>>> 60b38d57
                         auto measurement = sensor->getLatestMeasurement();
                         auto rowCount = getMeasurementRowCount(measurement);
 
@@ -410,13 +385,6 @@
         auto sd = Hydroponics::_activeInstance->getSDCard(HYDRUINO_LOFS_BEGIN);
 
         if (sd) {
-<<<<<<< HEAD
-            if (sd->exists(_dataFileName.c_str())) {
-                sd->remove(_dataFileName.c_str());
-            }
-            createDirectoryFor(sd, _dataFileName);
-            auto dataFile = sd->open(_dataFileName.c_str(), FILE_WRITE);
-=======
             #if HYDRUINO_SYS_LEAVE_FILES_OPEN
                 if (_dataFileSD) { _dataFileSD->flush(); _dataFileSD->close(); delete _dataFileSD; _dataFileSD = nullptr; }
             #endif
@@ -429,7 +397,6 @@
                 createDirectoryFor(sd, _dataFilename);
                 auto dataFile = sd->open(_dataFilename.c_str(), FILE_WRITE);
             #endif
->>>>>>> 60b38d57
 
             if (dataFile) {
                 HydroponicsSensor *lastSensor = nullptr;
