--- conflicted
+++ resolved
@@ -266,11 +266,7 @@
 void HydroponicsTimedDosingBalancer::performDosing(SharedPtr<HydroponicsActuator> &actuator, time_t timeMillis)
 {
     if (actuator->isRelayPumpClass()) {
-<<<<<<< HEAD
-        static_hyptr_cast<HydroponicsPumpRelayActuator>(actuator)->pump(timeMillis); // pumps have nice logging output
-=======
         hy_static_ptr_cast<HydroponicsPumpRelayActuator>(actuator)->pump(timeMillis); // pumps have nice logging output
->>>>>>> 60b38d57
     } else {
         #ifndef HYDRUINO_DISABLE_MULTITASKING
             scheduleActuatorTimedEnableOnce(actuator, timeMillis);
