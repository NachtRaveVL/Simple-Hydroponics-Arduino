--- conflicted
+++ resolved
@@ -156,11 +156,7 @@
     if (Hydroponics::_activeInstance) {
         for (auto iter = Hydroponics::_activeInstance->_objects.begin(); iter != Hydroponics::_activeInstance->_objects.end(); ++iter) {
             if (iter->second->isCropType()) {
-<<<<<<< HEAD
-                auto crop = static_hyptr_cast<HydroponicsCrop>(iter->second);
-=======
                 auto crop = hy_static_ptr_cast<HydroponicsCrop>(iter->second);
->>>>>>> 60b38d57
                 if (crop->getCropType() == cropType) {
                     bool incCount = false;
                     if (_cropsData.find(cropType) != _cropsData.end()) {
