--- conflicted
+++ resolved
@@ -22,11 +22,7 @@
     FROM, OUT OF OR IN CONNECTION WITH THE SOFTWARE OR THE USE OR
     OTHER DEALINGS IN THE SOFTWARE.
 
-<<<<<<< HEAD
-    Simple-Hydroponics-Arduino - Version 0.6.0.1
-=======
     Simple-Hydroponics-Arduino - Version 0.6.5.0
->>>>>>> 15670a9a
 */
 
 #ifndef Hydruino_H
@@ -170,7 +166,6 @@
 #include "TimeLib.h"                    // Time library
 #ifndef HYDRO_DISABLE_GUI
 #include "tcMenu.h"                     // tcMenu library
-#include "LiquidCrystalIO.h"            // LiquidCrystal IO
 #define HYDRO_USE_GUI
 #endif
 
@@ -359,11 +354,7 @@
     // Minimal/RO UI only allows the user to edit existing objects, not create nor delete them.
     // Full/RW UI allows the user to add/remove system objects, customize features, change settings, etc.
     // Note: Be sure to manually include the appropriate UI system header file (e.g. #include "min/HydruinoUI.h") in Arduino sketch.
-<<<<<<< HEAD
-    inline bool enableUI(HydoUIInterface *ui) { _activeUIInstance = ui; return ui->begin(); }
-=======
     inline bool enableUI(HydroUIInterface *ui) { _activeUIInstance = ui; _uiData = ui->init(_uiData); return ui->begin(); }
->>>>>>> 15670a9a
 #endif
 
     // Mutators.
@@ -382,15 +373,11 @@
     // Sets display name of system (HYDRO_NAME_MAXSIZE size limit)
     void setSystemName(String systemName);
     // Sets system time zone offset from UTC
-<<<<<<< HEAD
-    void setTimeZoneOffset(int8_t hoursOffset, int8_t minsOffset = 0);
-=======
     void setTimeZoneOffset(int8_t hoursOffset, int8_t minsOffset);
     // Sets system time zone offset from UTC, in standard hours
     inline void setTimeZoneOffset(int hoursOffset) { setTimeZoneOffset(hoursOffset, 0); }
     // Sets system time zone offset from UTC, in fractional hours
     inline void setTimeZoneOffset(float hoursOffset) { setTimeZoneOffset((int8_t)hoursOffset, (fabsf(hoursOffset) - floorf(fabsf(hoursOffset))) * signbit(hoursOffset) ? -60.0f : 60.0f); }
->>>>>>> 15670a9a
     // Sets system polling interval, in milliseconds (does not enable polling, see enable publishing methods)
     void setPollingInterval(uint16_t pollingInterval);
     // Sets system autosave enable mode and optional fallback mode and interval, in minutes.
@@ -474,11 +461,8 @@
     Hydro_ControlInputMode getControlInputMode() const;
     // System display name (default: "Hydruino")
     String getSystemName() const;
-<<<<<<< HEAD
-=======
     // System display name (default: "Hydruino"), as constant chars
     inline const char *getSystemNameChars() const { return _systemData ? _systemData->systemName : nullptr; }
->>>>>>> 15670a9a
     // System time zone offset from UTC (default: +0/UTC), in total offset seconds
     time_t getTimeZoneOffset() const;
     // Whenever the system booted up with the RTC battery failure flag set (meaning the time is not set correctly)
@@ -521,12 +505,8 @@
 protected:
     static Hydruino *_activeInstance;                       // Current active instance (set after init, weak)
 #ifdef HYDRO_USE_GUI
-<<<<<<< HEAD
-    HydoUIInterface *_activeUIInstance;                     // Current active UI instance (owned)
-=======
     HydroUIInterface *_activeUIInstance;                    // Current active UI instance (owned)
     HydroUIData *_uiData;                                   // UI data (owned)
->>>>>>> 15670a9a
 #endif
     HydroSystemData *_systemData;                           // System data (owned, saved to storage)
 
@@ -609,11 +589,7 @@
     friend HydroLogger *::getLogger();
     friend HydroPublisher *::getPublisher();
 #ifdef HYDRO_USE_GUI
-<<<<<<< HEAD
-    friend HydoUIInterface *::getUI();
-=======
     friend HydroUIInterface *::getUI();
->>>>>>> 15670a9a
 #endif
     friend class HydroCropsLibrary;
     friend class HydroScheduler;
