/*  Hydruino: Simple automation controller for hydroponic grow systems.
    Copyright (C) 2022-2023 NachtRaveVL     <nachtravevl@gmail.com>
    Hydruino Full/RW UI
*/

<<<<<<< HEAD
#include "Hydruino.h"
#include "HydruinoUI.h"
=======
#include "HydruinoUI.h"
#ifdef HYDRO_USE_GUI

HydruinoFullUI::HydruinoFullUI(UIControlSetup uiControlSetup, UIDisplaySetup uiDisplaySetup, bool isActiveLowIO, bool allowInterruptableIO, bool enableTcUnicodeFonts)
    : HydruinoBaseUI(uiControlSetup, uiDisplaySetup, isActiveLowIO, allowInterruptableIO, enableTcUnicodeFonts)
{
    auto controller = getController();
    HYDRO_HARD_ASSERT(controller, SFP(HStr_Err_InitializationFailure));

    if (controller) {
        // Input driver setup
        auto ctrlInMode = controller->getControlInputMode();
        auto ctrlInPins = controller->getControlInputPins();
        switch (ctrlInMode) {
            case Hydro_ControlInputMode_RotaryEncoderOk:
            case Hydro_ControlInputMode_RotaryEncoderOkLR: {
                HYDRO_SOFT_ASSERT(_uiCtrlSetup.ctrlCfgType == UIControlSetup::Encoder, SFP(HStr_Err_InvalidParameter));
                _input = new HydroInputRotary(ctrlInPins, _uiCtrlSetup.ctrlCfgAs.encoder.encoderSpeed);
            } break;

            case Hydro_ControlInputMode_UpDownButtonsOk:
            case Hydro_ControlInputMode_UpDownButtonsOkLR: {
                HYDRO_SOFT_ASSERT(_uiCtrlSetup.ctrlCfgType == UIControlSetup::Buttons, SFP(HStr_Err_InvalidParameter));
                if (!_uiCtrlSetup.ctrlCfgAs.buttons.isDFRobotShield) {
                    _input = new HydroInputUpDownButtons(ctrlInPins, _uiCtrlSetup.ctrlCfgAs.buttons.repeatSpeed);
                } else {
                    _input = new HydroInputUpDownButtons(true, _uiCtrlSetup.ctrlCfgAs.buttons.repeatSpeed);
                }
            } break;

            case Hydro_ControlInputMode_UpDownESP32TouchOk:
            case Hydro_ControlInputMode_UpDownESP32TouchOkLR: {
                HYDRO_SOFT_ASSERT(_uiCtrlSetup.ctrlCfgType == UIControlSetup::ESP32Touch, SFP(HStr_Err_InvalidParameter));
                _input = new HydroInputESP32TouchKeys(ctrlInPins, _uiCtrlSetup.ctrlCfgAs.touch.repeatSpeed, _uiCtrlSetup.ctrlCfgAs.touch.switchThreshold,
                                                      _uiCtrlSetup.ctrlCfgAs.touch.highVoltage, _uiCtrlSetup.ctrlCfgAs.touch.lowVoltage, _uiCtrlSetup.ctrlCfgAs.touch.attenuation);
            } break;

            case Hydro_ControlInputMode_AnalogJoystickOk: {
                HYDRO_SOFT_ASSERT(_uiCtrlSetup.ctrlCfgType == UIControlSetup::Joystick, SFP(HStr_Err_InvalidParameter));
                if (_uiData) {
                    _input = new HydroInputJoystick(ctrlInPins, _uiCtrlSetup.ctrlCfgAs.joystick.repeatDelay, _uiCtrlSetup.ctrlCfgAs.joystick.decreaseDivisor,
                                                    _uiData->joystickCalib[0], _uiData->joystickCalib[1], _uiData->joystickCalib[2]);
                } else {
                    _input = new HydroInputJoystick(ctrlInPins, _uiCtrlSetup.ctrlCfgAs.joystick.repeatDelay, _uiCtrlSetup.ctrlCfgAs.joystick.decreaseDivisor);
                }
            } break;

            case Hydro_ControlInputMode_Matrix2x2UpDownButtonsOkL: {
                HYDRO_SOFT_ASSERT(_uiCtrlSetup.ctrlCfgType == UIControlSetup::Matrix, SFP(HStr_Err_InvalidParameter));
                _input = new HydroInputMatrix2x2(ctrlInPins, _uiCtrlSetup.ctrlCfgAs.matrix.repeatDelay, _uiCtrlSetup.ctrlCfgAs.matrix.repeatInterval);
            } break;

            case Hydro_ControlInputMode_Matrix3x4Keyboard_OptRotEncOk:
            case Hydro_ControlInputMode_Matrix3x4Keyboard_OptRotEncOkLR: {
                HYDRO_SOFT_ASSERT(_uiCtrlSetup.ctrlCfgType == UIControlSetup::Matrix, SFP(HStr_Err_InvalidParameter));
                _input = new HydroInputMatrix3x4(ctrlInPins, _uiCtrlSetup.ctrlCfgAs.matrix.repeatDelay, _uiCtrlSetup.ctrlCfgAs.matrix.repeatInterval,
                                                 _uiCtrlSetup.ctrlCfgAs.matrix.encoderSpeed);
            } break;

            case Hydro_ControlInputMode_Matrix4x4Keyboard_OptRotEncOk:
            case Hydro_ControlInputMode_Matrix4x4Keyboard_OptRotEncOkLR: {
                HYDRO_SOFT_ASSERT(_uiCtrlSetup.ctrlCfgType == UIControlSetup::Matrix, SFP(HStr_Err_InvalidParameter));
                _input = new HydroInputMatrix4x4(ctrlInPins, _uiCtrlSetup.ctrlCfgAs.matrix.repeatDelay, _uiCtrlSetup.ctrlCfgAs.matrix.repeatInterval,
                                                 _uiCtrlSetup.ctrlCfgAs.matrix.encoderSpeed);
            } break;

            case Hydro_ControlInputMode_TouchScreen: {
                #ifdef HYDRO_UI_ENABLE_XPT2046TS
                    HYDRO_SOFT_ASSERT(ctrlInPins.first && ctrlInPins.second && isValidPin(ctrlInPins.second[0]), SFP(HStr_Err_InvalidPinOrType));
                #endif
                _input = new HydroInputTouchscreen(ctrlInPins, _uiDispSetup.getDisplayRotation());
            } break;

            default: break;
        }
        HYDRO_SOFT_ASSERT(!(ctrlInMode >= Hydro_ControlInputMode_RotaryEncoderOk && ctrlInMode != Hydro_ControlInputMode_ResistiveTouch && ctrlInMode <= Hydro_ControlInputMode_TouchScreen) || _input, SFP(HStr_Err_AllocationFailure));

        // Display driver setup
        auto dispOutMode = controller->getDisplayOutputMode();
        auto displaySetup = controller->getDisplaySetup();

        // LiquidCrystalIO supports only i2c, /w LCD setup
        HYDRO_SOFT_ASSERT(!(dispOutMode >= Hydro_DisplayOutputMode_LCD16x2_EN && dispOutMode <= Hydro_DisplayOutputMode_LCD20x4_RS) || displaySetup.cfgType == DeviceSetup::I2CSetup, SFP(HStr_Err_InvalidParameter));
        HYDRO_SOFT_ASSERT(!(dispOutMode >= Hydro_DisplayOutputMode_LCD16x2_EN && dispOutMode <= Hydro_DisplayOutputMode_LCD20x4_RS) || _uiDispSetup.dispCfgType == UIDisplaySetup::LCD, SFP(HStr_Err_InvalidParameter));
        // U8g2 supports either i2c or SPI, /w Pixel setup
        HYDRO_SOFT_ASSERT(!(dispOutMode >= Hydro_DisplayOutputMode_SSD1305 && dispOutMode <= Hydro_DisplayOutputMode_CustomOLED) || (displaySetup.cfgType == DeviceSetup::I2CSetup || displaySetup.cfgType == DeviceSetup::SPISetup), SFP(HStr_Err_InvalidParameter));
        HYDRO_SOFT_ASSERT(!(dispOutMode >= Hydro_DisplayOutputMode_SSD1607 && dispOutMode <= Hydro_DisplayOutputMode_IL3820_V2) || displaySetup.cfgType == DeviceSetup::SPISetup, SFP(HStr_Err_InvalidParameter));
        HYDRO_SOFT_ASSERT(!(dispOutMode >= Hydro_DisplayOutputMode_SSD1305 && dispOutMode <= Hydro_DisplayOutputMode_IL3820_V2) || _uiDispSetup.dispCfgType == UIDisplaySetup::Pixel, SFP(HStr_Err_InvalidParameter));
        // AdafruitGFX supports only SPI, /w Pixel setup
        HYDRO_SOFT_ASSERT(!(dispOutMode >= Hydro_DisplayOutputMode_ST7735 && dispOutMode <= Hydro_DisplayOutputMode_ILI9341) || displaySetup.cfgType == DeviceSetup::SPISetup, SFP(HStr_Err_InvalidParameter));
        HYDRO_SOFT_ASSERT(!(dispOutMode >= Hydro_DisplayOutputMode_ST7735 && dispOutMode <= Hydro_DisplayOutputMode_ILI9341) || _uiDispSetup.dispCfgType == UIDisplaySetup::Pixel, SFP(HStr_Err_InvalidParameter));
        // TFT_eSPI supports only SPI, /w TFT setup
        HYDRO_SOFT_ASSERT(dispOutMode != Hydro_DisplayOutputMode_TFT || displaySetup.cfgType == DeviceSetup::SPISetup, SFP(HStr_Err_InvalidParameter));
        HYDRO_SOFT_ASSERT(dispOutMode != Hydro_DisplayOutputMode_TFT || _uiDispSetup.dispCfgType == UIDisplaySetup::TFT, SFP(HStr_Err_InvalidParameter));

        switch (dispOutMode) {
            // LiquidCrystalIO
            case Hydro_DisplayOutputMode_LCD16x2_EN:
            case Hydro_DisplayOutputMode_LCD16x2_RS:
            case Hydro_DisplayOutputMode_LCD20x4_EN:
            case Hydro_DisplayOutputMode_LCD20x4_RS: {
                if (!_uiDispSetup.dispCfgAs.lcd.isDFRobotShield) {
                    _display = new HydroDisplayLiquidCrystal(dispOutMode, displaySetup.cfgAs.i2c, _uiDispSetup.dispCfgAs.lcd.ledMode);
                } else {
                    _display = new HydroDisplayLiquidCrystal(true, displaySetup.cfgAs.i2c, _uiDispSetup.dispCfgAs.lcd.ledMode);
                }
            } break;

            // U8g2OLED
            case Hydro_DisplayOutputMode_SSD1305: {
                if (displaySetup.cfgType == DeviceSetup::I2CSetup && displaySetup.cfgAs.i2c.wire == HYDRO_USE_WIRE) {
                    _display = HydroDisplayU8g2OLED::allocateSSD1305Wire(displaySetup, _uiDispSetup.dispCfgAs.gfx.rotation, _uiDispSetup.dispCfgAs.gfx.resetPin);
                } else if (displaySetup.cfgType == DeviceSetup::I2CSetup && displaySetup.cfgAs.i2c.wire == HYDRO_USE_WIRE1) {
                    _display = HydroDisplayU8g2OLED::allocateSSD1305Wire1(displaySetup, _uiDispSetup.dispCfgAs.gfx.rotation, _uiDispSetup.dispCfgAs.gfx.resetPin);
                } else if (displaySetup.cfgType == DeviceSetup::SPISetup && displaySetup.cfgAs.spi.spi == HYDRO_USE_SPI) {
                    _display = HydroDisplayU8g2OLED::allocateSSD1305SPI(displaySetup, _uiDispSetup.dispCfgAs.gfx.rotation, _uiDispSetup.dispCfgAs.gfx.dcPin, _uiDispSetup.dispCfgAs.gfx.resetPin);
                } else if (displaySetup.cfgType == DeviceSetup::SPISetup && displaySetup.cfgAs.spi.spi == HYDRO_USE_SPI1) {
                    _display = HydroDisplayU8g2OLED::allocateSSD1305SPI1(displaySetup, _uiDispSetup.dispCfgAs.gfx.rotation, _uiDispSetup.dispCfgAs.gfx.dcPin, _uiDispSetup.dispCfgAs.gfx.resetPin);
                } else {
                    HYDRO_SOFT_ASSERT(false, SFP(HStr_Err_InvalidParameter));
                }
            } break;
            case Hydro_DisplayOutputMode_SSD1305_x32Ada: {
                if (displaySetup.cfgType == DeviceSetup::I2CSetup && displaySetup.cfgAs.i2c.wire == HYDRO_USE_WIRE) {
                    _display = HydroDisplayU8g2OLED::allocateSSD1305x32AdaWire(displaySetup, _uiDispSetup.dispCfgAs.gfx.rotation, _uiDispSetup.dispCfgAs.gfx.resetPin);
                } else if (displaySetup.cfgType == DeviceSetup::I2CSetup && displaySetup.cfgAs.i2c.wire == HYDRO_USE_WIRE1) {
                    _display = HydroDisplayU8g2OLED::allocateSSD1305x32AdaWire1(displaySetup, _uiDispSetup.dispCfgAs.gfx.rotation, _uiDispSetup.dispCfgAs.gfx.resetPin);
                } else if (displaySetup.cfgType == DeviceSetup::SPISetup && displaySetup.cfgAs.spi.spi == HYDRO_USE_SPI) {
                    _display = HydroDisplayU8g2OLED::allocateSSD1305x32AdaSPI(displaySetup, _uiDispSetup.dispCfgAs.gfx.rotation, _uiDispSetup.dispCfgAs.gfx.dcPin, _uiDispSetup.dispCfgAs.gfx.resetPin);
                } else if (displaySetup.cfgType == DeviceSetup::SPISetup && displaySetup.cfgAs.spi.spi == HYDRO_USE_SPI1) {
                    _display = HydroDisplayU8g2OLED::allocateSSD1305x32AdaSPI1(displaySetup, _uiDispSetup.dispCfgAs.gfx.rotation, _uiDispSetup.dispCfgAs.gfx.dcPin, _uiDispSetup.dispCfgAs.gfx.resetPin);
                } else {
                    HYDRO_SOFT_ASSERT(false, SFP(HStr_Err_InvalidParameter));
                }
            } break;
            case Hydro_DisplayOutputMode_SSD1305_x64Ada: {
                if (displaySetup.cfgType == DeviceSetup::I2CSetup && displaySetup.cfgAs.i2c.wire == HYDRO_USE_WIRE) {
                    _display = HydroDisplayU8g2OLED::allocateSSD1305x64AdaWire(displaySetup, _uiDispSetup.dispCfgAs.gfx.rotation, _uiDispSetup.dispCfgAs.gfx.resetPin);
                } else if (displaySetup.cfgType == DeviceSetup::I2CSetup && displaySetup.cfgAs.i2c.wire == HYDRO_USE_WIRE1) {
                    _display = HydroDisplayU8g2OLED::allocateSSD1305x64AdaWire1(displaySetup, _uiDispSetup.dispCfgAs.gfx.rotation, _uiDispSetup.dispCfgAs.gfx.resetPin);
                } else if (displaySetup.cfgType == DeviceSetup::SPISetup && displaySetup.cfgAs.spi.spi == HYDRO_USE_SPI) {
                    _display = HydroDisplayU8g2OLED::allocateSSD1305x64AdaSPI(displaySetup, _uiDispSetup.dispCfgAs.gfx.rotation, _uiDispSetup.dispCfgAs.gfx.dcPin, _uiDispSetup.dispCfgAs.gfx.resetPin);
                } else if (displaySetup.cfgType == DeviceSetup::SPISetup && displaySetup.cfgAs.spi.spi == HYDRO_USE_SPI1) {
                    _display = HydroDisplayU8g2OLED::allocateSSD1305x64AdaSPI1(displaySetup, _uiDispSetup.dispCfgAs.gfx.rotation, _uiDispSetup.dispCfgAs.gfx.dcPin, _uiDispSetup.dispCfgAs.gfx.resetPin);
                } else {
                    HYDRO_SOFT_ASSERT(false, SFP(HStr_Err_InvalidParameter));
                }
            } break;
            case Hydro_DisplayOutputMode_SSD1306: {
                if (displaySetup.cfgType == DeviceSetup::I2CSetup && displaySetup.cfgAs.i2c.wire == HYDRO_USE_WIRE) {
                    _display = HydroDisplayU8g2OLED::allocateSSD1306Wire(displaySetup, _uiDispSetup.dispCfgAs.gfx.rotation, _uiDispSetup.dispCfgAs.gfx.resetPin);
                } else if (displaySetup.cfgType == DeviceSetup::I2CSetup && displaySetup.cfgAs.i2c.wire == HYDRO_USE_WIRE1) {
                    _display = HydroDisplayU8g2OLED::allocateSSD1306Wire1(displaySetup, _uiDispSetup.dispCfgAs.gfx.rotation, _uiDispSetup.dispCfgAs.gfx.resetPin);
                } else if (displaySetup.cfgType == DeviceSetup::SPISetup && displaySetup.cfgAs.spi.spi == HYDRO_USE_SPI) {
                    _display = HydroDisplayU8g2OLED::allocateSSD1306SPI(displaySetup, _uiDispSetup.dispCfgAs.gfx.rotation, _uiDispSetup.dispCfgAs.gfx.dcPin, _uiDispSetup.dispCfgAs.gfx.resetPin);
                } else if (displaySetup.cfgType == DeviceSetup::SPISetup && displaySetup.cfgAs.spi.spi == HYDRO_USE_SPI1) {
                    _display = HydroDisplayU8g2OLED::allocateSSD1306SPI1(displaySetup, _uiDispSetup.dispCfgAs.gfx.rotation, _uiDispSetup.dispCfgAs.gfx.dcPin, _uiDispSetup.dispCfgAs.gfx.resetPin);
                } else {
                    HYDRO_SOFT_ASSERT(false, SFP(HStr_Err_InvalidParameter));
                }
            } break;
            case Hydro_DisplayOutputMode_SH1106: {
                if (displaySetup.cfgType == DeviceSetup::I2CSetup && displaySetup.cfgAs.i2c.wire == HYDRO_USE_WIRE) {
                    _display = HydroDisplayU8g2OLED::allocateSH1106Wire(displaySetup, _uiDispSetup.dispCfgAs.gfx.rotation, _uiDispSetup.dispCfgAs.gfx.resetPin);
                } else if (displaySetup.cfgType == DeviceSetup::I2CSetup && displaySetup.cfgAs.i2c.wire == HYDRO_USE_WIRE1) {
                    _display = HydroDisplayU8g2OLED::allocateSH1106Wire1(displaySetup, _uiDispSetup.dispCfgAs.gfx.rotation, _uiDispSetup.dispCfgAs.gfx.resetPin);
                } else if (displaySetup.cfgType == DeviceSetup::SPISetup && displaySetup.cfgAs.spi.spi == HYDRO_USE_SPI) {
                    _display = HydroDisplayU8g2OLED::allocateSH1106SPI(displaySetup, _uiDispSetup.dispCfgAs.gfx.rotation, _uiDispSetup.dispCfgAs.gfx.dcPin, _uiDispSetup.dispCfgAs.gfx.resetPin);
                } else if (displaySetup.cfgType == DeviceSetup::SPISetup && displaySetup.cfgAs.spi.spi == HYDRO_USE_SPI1) {
                    _display = HydroDisplayU8g2OLED::allocateSH1106SPI1(displaySetup, _uiDispSetup.dispCfgAs.gfx.rotation, _uiDispSetup.dispCfgAs.gfx.dcPin, _uiDispSetup.dispCfgAs.gfx.resetPin);
                } else {
                    HYDRO_SOFT_ASSERT(false, SFP(HStr_Err_InvalidParameter));
                }
            } break;
            case Hydro_DisplayOutputMode_CustomOLED: {
                if (displaySetup.cfgType == DeviceSetup::I2CSetup) {
                    _display = HydroDisplayU8g2OLED::allocateCustomOLEDI2C(displaySetup, _uiDispSetup.dispCfgAs.gfx.rotation, _uiDispSetup.dispCfgAs.gfx.resetPin);
                } else if (displaySetup.cfgType == DeviceSetup::SPISetup) {
                    _display = HydroDisplayU8g2OLED::allocateCustomOLEDSPI(displaySetup, _uiDispSetup.dispCfgAs.gfx.rotation, _uiDispSetup.dispCfgAs.gfx.dcPin, _uiDispSetup.dispCfgAs.gfx.resetPin);
                } else {
                    HYDRO_SOFT_ASSERT(false, SFP(HStr_Err_InvalidParameter));
                }
            } break;
            case Hydro_DisplayOutputMode_SSD1607: {
                if (displaySetup.cfgAs.spi.spi == HYDRO_USE_SPI) {
                    _display = HydroDisplayU8g2OLED::allocateSSD1607SPI(displaySetup, _uiDispSetup.dispCfgAs.gfx.rotation, _uiDispSetup.dispCfgAs.gfx.dcPin, _uiDispSetup.dispCfgAs.gfx.resetPin);
                } else if (displaySetup.cfgAs.spi.spi == HYDRO_USE_SPI1) {
                    _display = HydroDisplayU8g2OLED::allocateSSD1607SPI1(displaySetup, _uiDispSetup.dispCfgAs.gfx.rotation, _uiDispSetup.dispCfgAs.gfx.dcPin, _uiDispSetup.dispCfgAs.gfx.resetPin);
                } else {
                    HYDRO_SOFT_ASSERT(false, SFP(HStr_Err_InvalidParameter));
                }
            } break;
            case Hydro_DisplayOutputMode_IL3820: {
                if (displaySetup.cfgAs.spi.spi == HYDRO_USE_SPI) {
                    _display = HydroDisplayU8g2OLED::allocateIL3820SPI(displaySetup, _uiDispSetup.dispCfgAs.gfx.rotation, _uiDispSetup.dispCfgAs.gfx.dcPin, _uiDispSetup.dispCfgAs.gfx.resetPin);
                } else if (displaySetup.cfgAs.spi.spi == HYDRO_USE_SPI1) {
                    _display = HydroDisplayU8g2OLED::allocateIL3820SPI1(displaySetup, _uiDispSetup.dispCfgAs.gfx.rotation, _uiDispSetup.dispCfgAs.gfx.dcPin, _uiDispSetup.dispCfgAs.gfx.resetPin);
                } else {
                    HYDRO_SOFT_ASSERT(false, SFP(HStr_Err_InvalidParameter));
                }
            } break;
            case Hydro_DisplayOutputMode_IL3820_V2: {
                if (displaySetup.cfgAs.spi.spi == HYDRO_USE_SPI) {
                    _display = HydroDisplayU8g2OLED::allocateIL3820V2SPI(displaySetup, _uiDispSetup.dispCfgAs.gfx.rotation, _uiDispSetup.dispCfgAs.gfx.dcPin, _uiDispSetup.dispCfgAs.gfx.resetPin);
                } else if (displaySetup.cfgAs.spi.spi == HYDRO_USE_SPI1) {
                    _display = HydroDisplayU8g2OLED::allocateIL3820V2SPI1(displaySetup, _uiDispSetup.dispCfgAs.gfx.rotation, _uiDispSetup.dispCfgAs.gfx.dcPin, _uiDispSetup.dispCfgAs.gfx.resetPin);
                } else {
                    HYDRO_SOFT_ASSERT(false, SFP(HStr_Err_InvalidParameter));
                }
            } break;

            // AdafruitGFX
            case Hydro_DisplayOutputMode_ST7735: {
                _display = new HydroDisplayAdafruitGFX<Adafruit_ST7735>(displaySetup.cfgAs.spi, _uiDispSetup.dispCfgAs.gfx.rotation, _uiDispSetup.dispCfgAs.gfx.tabColor, _uiDispSetup.dispCfgAs.gfx.dcPin, _uiDispSetup.dispCfgAs.gfx.resetPin);
            } break;
            case Hydro_DisplayOutputMode_ST7789: {
                _display = new HydroDisplayAdafruitGFX<Adafruit_ST7789>(displaySetup.cfgAs.spi, _uiDispSetup.dispCfgAs.gfx.rotation, _uiDispSetup.dispCfgAs.gfx.dcPin, _uiDispSetup.dispCfgAs.gfx.resetPin);
            } break;
            case Hydro_DisplayOutputMode_ILI9341: {
                _display = new HydroDisplayAdafruitGFX<Adafruit_ILI9341>(displaySetup.cfgAs.spi, _uiDispSetup.dispCfgAs.gfx.rotation, _uiDispSetup.dispCfgAs.gfx.dcPin, _uiDispSetup.dispCfgAs.gfx.resetPin);
            } break;

            // TFT_eSPI
            case Hydro_DisplayOutputMode_TFT: {
                HYDRO_SOFT_ASSERT(!(bool)HYDRO_USE_SPI || displaySetup.cfgAs.spi.spi == HYDRO_USE_SPI, SFP(HStr_Err_InvalidParameter));
                #ifdef TFT_CS
                    HYDRO_SOFT_ASSERT(displaySetup.cfgAs.spi.cs == TFT_CS, SFP(HStr_Err_NotConfiguredProperly));
                #else
                    HYDRO_HARD_ASSERT(false, SFP(HStr_Err_NotConfiguredProperly));
                #endif
                _display = new HydroDisplayTFTeSPI(displaySetup.cfgAs.spi, _uiDispSetup.dispCfgAs.tft.rotation, TFT_GFX_WIDTH, TFT_GFX_HEIGHT, _uiDispSetup.dispCfgAs.tft.tabColor);
            } break;

            default: break;
        }
        HYDRO_SOFT_ASSERT(!(dispOutMode >= Hydro_DisplayOutputMode_LCD16x2_EN && dispOutMode <= Hydro_DisplayOutputMode_TFT) || _display, SFP(HStr_Err_AllocationFailure));

        // Late input driver setup
        switch (ctrlInMode) {
            case Hydro_ControlInputMode_ResistiveTouch: {
                HYDRO_SOFT_ASSERT(_display, SFP(HStr_Err_NotYetInitialized));
                _input = new HydroInputResistiveTouch(ctrlInPins, _display);
            } break;

            // TFT_eSPI
            case Hydro_ControlInputMode_TFTTouch: {
                HYDRO_SOFT_ASSERT(_display, SFP(HStr_Err_NotYetInitialized));
                HYDRO_SOFT_ASSERT(dispOutMode == Hydro_DisplayOutputMode_TFT, SFP(HStr_Err_InvalidParameter));
                HYDRO_SOFT_ASSERT(ctrlInPins.first && ctrlInPins.second && isValidPin(ctrlInPins.second[0]), SFP(HStr_Err_InvalidPinOrType));
                #ifdef TOUCH_CS
                    HYDRO_SOFT_ASSERT(ctrlInPins.first && ctrlInPins.second && ctrlInPins.second[0] == TOUCH_CS, SFP(HStr_Err_NotConfiguredProperly));
                #else
                    HYDRO_HARD_ASSERT(false, SFP(HStr_Err_NotConfiguredProperly));
                #endif
                _input = new HydroInputTFTTouch(ctrlInPins, (HydroDisplayTFTeSPI *)_display, HYDRO_UI_TFTTOUCH_USES_RAW);
            } break;

            default: break;
        }
        HYDRO_SOFT_ASSERT(!(ctrlInMode == Hydro_ControlInputMode_ResistiveTouch || ctrlInMode == Hydro_ControlInputMode_TFTTouch) || _input, SFP(HStr_Err_AllocationFailure));
    }
}

HydruinoFullUI::~HydruinoFullUI()
{ ; }

void HydruinoFullUI::addRemote(Hydro_RemoteControl rcType, UARTDeviceSetup rcSetup, uint16_t rcServerPort)
{
    HydroRemoteControl *remoteControl = nullptr;
    menuid_t statusMenuId = -1; // todo

    switch (rcType) {
        case Hydro_RemoteControl_Serial: {
            remoteControl = new HydroRemoteSerialControl(rcSetup);
            HYDRO_SOFT_ASSERT(remoteControl, SFP(HStr_Err_AllocationFailure));
        } break;

        case Hydro_RemoteControl_Simhub: {
            remoteControl = new HydroRemoteSimhubControl(rcSetup, statusMenuId);
            HYDRO_SOFT_ASSERT(remoteControl, SFP(HStr_Err_AllocationFailure));
        } break;

        case Hydro_RemoteControl_WiFi: {
            #ifdef HYDRO_USE_WIFI
                remoteControl = new HydroRemoteWiFiControl(rcServerPort);
                HYDRO_SOFT_ASSERT(remoteControl, SFP(HStr_Err_AllocationFailure));
            #endif
        } break;

        case Hydro_RemoteControl_Ethernet: {
            #ifdef HYDRO_USE_ETHERNET
                remoteControl = new HydroRemoteEthernetControl(rcServerPort);
                HYDRO_SOFT_ASSERT(remoteControl, SFP(HStr_Err_AllocationFailure));
            #endif
        } break;

        default: break;
    }

    if (remoteControl && remoteControl->getConnection()) {
        if (!_remoteServer) { _remoteServer = new TcMenuRemoteServer(getApplicationInfo()); }
        if (_remoteServer) { _remoteServer->addConnection(remoteControl->getConnection()); }
        _remotes.push_back(remoteControl);
    } else {
        if (remoteControl) { delete remoteControl; }
    }
}

bool HydruinoFullUI::isFullUI()
{
    return true;
}

#endif
>>>>>>> 15670a9a
<|MERGE_RESOLUTION|>--- conflicted
+++ resolved
@@ -3,10 +3,6 @@
     Hydruino Full/RW UI
 */
 
-<<<<<<< HEAD
-#include "Hydruino.h"
-#include "HydruinoUI.h"
-=======
 #include "HydruinoUI.h"
 #ifdef HYDRO_USE_GUI
 
@@ -320,5 +316,4 @@
     return true;
 }
 
-#endif
->>>>>>> 15670a9a
+#endif