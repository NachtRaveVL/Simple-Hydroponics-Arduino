--- conflicted
+++ resolved
@@ -311,11 +311,7 @@
 
 #ifdef HYDRO_USE_GUI
 
-<<<<<<< HEAD
-inline HydoUIInterface *getUI()
-=======
 inline HydroUIInterface *getUI()
->>>>>>> 15670a9a
 {
     return Hydruino::_activeInstance ? Hydruino::_activeInstance->_activeUIInstance : nullptr;
 }
