/*  Hydruino: Simple automation controller for hydroponic grow systems.
    Copyright (C) 2022 NachtRaveVL          <nachtravevl@gmail.com>
    Hydroponics Utilities
*/

#include "Hydroponics.h"
#include <pins_arduino.h>

HydroponicsBitResolution::HydroponicsBitResolution(uint8_t bitResIn)
    : bitRes(bitResIn), maxVal(1 << bitResIn)
{ ; }


#ifndef HYDRUINO_DISABLE_MULTITASKING

BasicArduinoInterruptAbstraction interruptImpl;

<<<<<<< HEAD
=======

>>>>>>> 60b38d57
ActuatorTimedEnableTask::ActuatorTimedEnableTask(SharedPtr<HydroponicsActuator> actuator, float enableIntensity, time_t enableTimeMillis)
    : taskId(TASKMGR_INVALIDID), _actuator(actuator), _enableIntensity(enableIntensity), _enableTimeMillis(enableTimeMillis)
{ ; }

void ActuatorTimedEnableTask::exec()
{
    while (!_actuator->enableActuator(_enableIntensity)) { yield(); }

    delayFine(_enableTimeMillis);

    HYDRUINO_SOFT_ASSERT(_actuator->isEnabled(), SFP(HStr_Err_OperationFailure));
    _actuator->disableActuator();
}

taskid_t scheduleActuatorTimedEnableOnce(SharedPtr<HydroponicsActuator> actuator, float enableIntensity, time_t enableTimeMillis)
{
    ActuatorTimedEnableTask *enableTask = actuator ? new ActuatorTimedEnableTask(actuator, enableIntensity, enableTimeMillis) : nullptr;
    HYDRUINO_SOFT_ASSERT(!actuator || enableTask, SFP(HStr_Err_AllocationFailure));
    taskid_t retVal = enableTask ? taskManager.scheduleOnce(0, enableTask, TIME_MILLIS, true) : TASKMGR_INVALIDID;
    return (enableTask ? (enableTask->taskId = retVal) : retVal);
}

taskid_t scheduleActuatorTimedEnableOnce(SharedPtr<HydroponicsActuator> actuator, time_t enableTimeMillis)
{
    ActuatorTimedEnableTask *enableTask = actuator ? new ActuatorTimedEnableTask(actuator, 1.0f, enableTimeMillis) : nullptr;
    HYDRUINO_SOFT_ASSERT(!actuator || enableTask, SFP(HStr_Err_AllocationFailure));
    taskid_t retVal = enableTask ? taskManager.scheduleOnce(0, enableTask, TIME_MILLIS, true) : TASKMGR_INVALIDID;
    return (enableTask ? (enableTask->taskId = retVal) : retVal);
}

#endif // /ifndef HYDRUINO_DISABLE_MULTITASKING


#ifdef HYDRUINO_USE_DEBUG_ASSERTIONS

static String fileFromFullPath(String fullPath)
{
    int index = fullPath.lastIndexOf(HYDRUINO_BLDPATH_SEPARATOR);
    return index != -1 ? fullPath.substring(index+1) : fullPath;
}

static String makeAssertMsg(const char *file, const char *func, int line)
{
    String retVal;

    retVal.concat(fileFromFullPath(String(file)));
    retVal.concat(':');
    retVal.concat(line);
    retVal.concat(F(" in "));
    retVal.concat(func);
    retVal.concat(SFP(HStr_ColonSpace));

    return retVal;
}

void softAssert(bool cond, String msg, const char *file, const char *func, int line)
{
    if (!cond) {
        String assertMsg = makeAssertMsg(file, func, line);
        getLoggerInstance()->logWarning(SFP(HStr_Err_AssertionFailure), SFP(HStr_ColonSpace), assertMsg);
        getLoggerInstance()->logWarning(SFP(HStr_DoubleSpace), msg);
        getLoggerInstance()->flush();
    }
}

void hardAssert(bool cond, String msg, const char *file, const char *func, int line)
{
    if (!cond) {
        String assertMsg = makeAssertMsg(file, func, line);
        getLoggerInstance()->logError(SFP(HStr_Err_AssertionFailure), String(F(" HARD")) + SFP(HStr_ColonSpace), assertMsg);
        getLoggerInstance()->logError(SFP(HStr_DoubleSpace), msg);
        getLoggerInstance()->flush();

        if (getHydroponicsInstance()) { getHydroponicsInstance()->suspend(); }
        yield(); delay(10);
        abort();
    }
}

#endif // /ifdef HYDRUINO_USE_DEBUG_ASSERTIONS


void publishData(HydroponicsSensor *sensor)
{
    HYDRUINO_HARD_ASSERT(sensor, SFP(HStr_Err_InvalidParameter));

    if (getPublisherInstance()) {
        auto measurement = sensor->getLatestMeasurement();
        Hydroponics_PositionIndex rows = getMeasurementRowCount(measurement);
        Hydroponics_PositionIndex columnIndexStart = getPublisherInstance()->getColumnIndexStart(sensor->getKey());

        if (columnIndexStart >= 0) {
            for (uint8_t measurementRow = 0; measurementRow < rows; ++measurementRow) {
                getPublisherInstance()->publishData(columnIndexStart + measurementRow, getAsSingleMeasurement(measurement, measurementRow));
            }
        }
    }
}

<<<<<<< HEAD
=======
bool setCurrentTime(DateTime currTime)
{
    auto rtc = getHydroponicsInstance() ? getHydroponicsInstance()->getRealTimeClock() : nullptr;
    if (rtc) {
        rtc->adjust(currTime);
        getHydroponicsInstance()->notifyRTCTimeUpdated();
        return true;
    }
    return false;
}

>>>>>>> 60b38d57
String getYYMMDDFilename(String prefix, String ext)
{
    DateTime currTime = getCurrentTime();
    uint8_t yy = currTime.year() % 100;
    uint8_t mm = currTime.month();
    uint8_t dd = currTime.day();

    String retVal; retVal.reserve(prefix.length() + 11);

    retVal.concat(prefix);
    if (yy < 10) { retVal.concat('0'); }
    retVal.concat(yy);
    if (mm < 10) { retVal.concat('0'); }
    retVal.concat(mm);
    if (dd < 10) { retVal.concat('0'); }
    retVal.concat(dd);
    retVal.concat('.');
    retVal.concat(ext);

    return retVal;
}

String getNNFilename(String prefix, unsigned int value, String ext)
{
    String retVal; retVal.reserve(prefix.length() + 7);

    retVal.concat(prefix);
    if (value < 10) { retVal.concat('0'); }
    retVal.concat(value);
    retVal.concat('.');
    retVal.concat(ext);

    return retVal;
}

void createDirectoryFor(SDClass *sd, String filename)
{
    auto slashIndex = filename.indexOf(HYDRUINO_FSPATH_SEPARATOR);
    String directory = slashIndex != -1 ? filename.substring(0, slashIndex) : String();
<<<<<<< HEAD
    String dirWithSep = directory + String(HYDRUINO_SDCPATH_SEPARATOR);
=======
    String dirWithSep = directory + String(HYDRUINO_FSPATH_SEPARATOR);
>>>>>>> 60b38d57
    if (directory.length() && !sd->exists(dirWithSep.c_str())) {
        sd->mkdir(directory.c_str());
    }
}

Hydroponics_KeyType stringHash(String string)
{
    Hydroponics_KeyType hash = 5381;
    for(int index = 0; index < string.length(); ++index) {
        hash = ((hash << 5) + hash) + (Hydroponics_KeyType)string[index]; // Good 'ol DJB2
    }
    return hash != (Hydroponics_KeyType)-1 ? hash : 5381;
}

String addressToString(uintptr_t addr)
{
    String retVal; retVal.reserve((2 * sizeof(void*)) + 3);
    if (addr == (uintptr_t)-1) { addr = 0; }
    retVal.concat('0'); retVal.concat('x');

    if (sizeof(void*) >= 4) {
        if (addr < 0x10000000) { retVal.concat('0'); }
        if (addr <  0x1000000) { retVal.concat('0'); }
        if (addr <   0x100000) { retVal.concat('0'); }
        if (addr <    0x10000) { retVal.concat('0'); }
    }
    if (sizeof(void*) >= 2) {
        if (addr <     0x1000) { retVal.concat('0'); }
        if (addr <      0x100) { retVal.concat('0'); }
    }
    if (sizeof(void*) >= 1) {
        if (addr <       0x10) { retVal.concat('0'); }
    }

    retVal.concat(String((unsigned long)addr, 16));

    return retVal;
}

String charsToString(const char *charsIn, size_t length)
{
    if (!charsIn || !length) { return String(SFP(HStr_null)); }
    String retVal; retVal.reserve(length + 1);
    for (size_t index = 0; index < length && charsIn[index] != '\0'; ++index) {
        retVal.concat(charsIn[index]);
    }
    return retVal.length() ? retVal : String(SFP(HStr_null));
}

String timeSpanToString(const TimeSpan &span)
{
    String retVal; retVal.reserve(12);

    if (span.days()) {
        retVal.concat(span.days());
        retVal.concat('d');
    }
    if (span.hours()) {
        if (retVal.length()) { retVal.concat(' '); }
        retVal.concat(span.hours());
        retVal.concat('h');
    }
    if (span.minutes()) {
        if (retVal.length()) { retVal.concat(' '); }
        retVal.concat(span.minutes());
        retVal.concat('m');
    }
    if (span.seconds()) {
        if (retVal.length()) { retVal.concat(' '); }
        retVal.concat(span.seconds());
        retVal.concat('s');
    }

    return retVal;
}

extern String measurementToString(float value, Hydroponics_UnitsType units, unsigned int additionalDecPlaces)
{
    String retVal; retVal.reserve(12);
    retVal.concat(roundToString(value, additionalDecPlaces));

    String unitsSym = unitsTypeToSymbol(units, true); // also excludes dimensionless, e.g. pH
    if (unitsSym.length()) {
        retVal.concat(' ');
        retVal.concat(unitsSym);
    }

    return retVal;
}

template<>
String commaStringFromArray<float>(const float *arrayIn, size_t length)
{
    if (!arrayIn || !length) { return String(SFP(HStr_null)); }
    String retVal; retVal.reserve(length << 1);
    for (size_t index = 0; index < length; ++index) {
        if (retVal.length()) { retVal.concat(','); }

        String floatString = String(arrayIn[index], 6);
        int trimIndex = floatString.length() - 1;

        while (floatString[trimIndex] == '0' && trimIndex > 0) { trimIndex--; }
        if (floatString[trimIndex] == '.' && trimIndex > 0) { trimIndex--; }
        if (trimIndex < floatString.length() - 1) {
            floatString = floatString.substring(0, trimIndex+1);
        }

        retVal += floatString;
    }
    return retVal.length() ? retVal : String(SFP(HStr_null));
}

template<>
String commaStringFromArray<double>(const double *arrayIn, size_t length)
{
    if (!arrayIn || !length) { return String(SFP(HStr_null)); }
    String retVal; retVal.reserve(length << 1);
    for (size_t index = 0; index < length; ++index) {
        if (retVal.length()) { retVal.concat(','); }

        String doubleString = String(arrayIn[index], 14);
        int trimIndex = doubleString.length() - 1;

        while (doubleString[trimIndex] == '0' && trimIndex > 0) { trimIndex--; }
        if (doubleString[trimIndex] == '.' && trimIndex > 0) { trimIndex--; }
        if (trimIndex < doubleString.length() - 1) {
            doubleString = doubleString.substring(0, trimIndex+1);
        }

        retVal += doubleString;
    }
    return retVal.length() ? retVal : String(SFP(HStr_null));
}

template<>
void commaStringToArray<float>(String stringIn, float *arrayOut, size_t length)
{
    if (!stringIn.length() || !length || stringIn.equalsIgnoreCase(SFP(HStr_null))) { return; }
    int lastSepPos = -1;
    for (size_t index = 0; index < length; ++index) {
        int nextSepPos = stringIn.indexOf(',', lastSepPos+1);
        if (nextSepPos == -1) { nextSepPos = stringIn.length(); }
        String subString = stringIn.substring(lastSepPos+1, nextSepPos);
        if (nextSepPos < stringIn.length()) { lastSepPos = nextSepPos; }

        arrayOut[index] = subString.toFloat();
    }
}

template<>
void commaStringToArray<double>(String stringIn, double *arrayOut, size_t length)
{
    if (!stringIn.length() || !length || stringIn.equalsIgnoreCase(SFP(HStr_null))) { return; }
    int lastSepPos = -1;
    for (size_t index = 0; index < length; ++index) {
        int nextSepPos = stringIn.indexOf(',', lastSepPos+1);
        if (nextSepPos == -1) { nextSepPos = stringIn.length(); }
        String subString = stringIn.substring(lastSepPos+1, nextSepPos);
        if (nextSepPos < stringIn.length()) { lastSepPos = nextSepPos; }

        #if !defined(CORE_TEENSY)
            arrayOut[index] = subString.toDouble();
        #else
            arrayOut[index] = subString.toFloat();
        #endif
    }
}

String hexStringFromBytes(const uint8_t *bytesIn, size_t length)
{
    if (!bytesIn || !length) { return String(SFP(HStr_null)); }
    String retVal; retVal.reserve((length << 1) + 1);
    for (size_t index = 0; index < length; ++index) {
        String valStr = String(bytesIn[index], 16);
        if (valStr.length() == 1) { valStr = String('0') + valStr; }

        retVal += valStr;
    }
    return retVal.length() ? retVal : String(SFP(HStr_null));
}

void hexStringToBytes(String stringIn, uint8_t *bytesOut, size_t length)
{
    if (!stringIn.length() || !length || stringIn.equalsIgnoreCase(SFP(HStr_null))) { return; }
    for (size_t index = 0; index < length; ++index) {
        String valStr = stringIn.substring(index << 1,(index+1) << 1);
        if (valStr.length() == 2) { bytesOut[index] = strtoul(valStr.c_str(), nullptr, 16); }
        else { bytesOut[index] = 0; }
    }
}

void hexStringToBytes(JsonVariantConst &variantIn, uint8_t *bytesOut, size_t length)
{
    if (variantIn.isNull() || variantIn.is<JsonObjectConst>() || variantIn.is<JsonArrayConst>()) { return; }
    hexStringToBytes(variantIn.as<String>(), bytesOut, length);
}

int occurrencesInString(String string, char singleChar)
{
    int retVal = 0;
    int posIndex = string.indexOf(singleChar);
    while (posIndex != -1) {
        retVal++;
        posIndex = string.indexOf(singleChar, posIndex+1);
    }
    return retVal;
}

int occurrencesInString(String string, String subString)
{
    int retVal = 0;
    int posIndex = string.indexOf(subString[0]);
    while (posIndex != -1) {
        if (subString.equals(string.substring(posIndex, posIndex + subString.length()))) {
            retVal++;
            posIndex += subString.length();
        }
        posIndex = string.indexOf(subString[0], posIndex+1);
    }
    return retVal;
}

int occurrencesInStringIgnoreCase(String string, char singleChar)
{
    int retVal = 0;
    int posIndex = min(string.indexOf(tolower(singleChar)), string.indexOf(toupper(singleChar)));
    while (posIndex != -1) {
        retVal++;
        posIndex = min(string.indexOf(tolower(singleChar), posIndex+1), string.indexOf(toupper(singleChar), posIndex+1));
    }
    return retVal;
}

int occurrencesInStringIgnoreCase(String string, String subString)
{
    int retVal = 0;
    int posIndex = min(string.indexOf(tolower(subString[0])), string.indexOf(toupper(subString[0])));
    while (posIndex != -1) {
        if (subString.equalsIgnoreCase(string.substring(posIndex, posIndex + subString.length()))) {
            retVal++;
            posIndex += subString.length();
        }
        posIndex = min(string.indexOf(tolower(subString[0]), posIndex+1), string.indexOf(toupper(subString[0]), posIndex+1));
    }
    return retVal;
}

template<>
bool arrayElementsEqual<float>(const float *arrayIn, size_t length, float value)
{
    for (size_t index = 0; index < length; ++index) {
        if (!isFPEqual(arrayIn[index], value)) {
            return false;
        }
    }
    return true;
}

template<>
bool arrayElementsEqual<double>(const double *arrayIn, size_t length, double value)
{
    for (size_t index = 0; index < length; ++index) {
        if (!isFPEqual(arrayIn[index], value)) {
            return false;
        }
    }
    return true;
}

// See: https://learn.adafruit.com/memories-of-an-arduino/measuring-free-memory
#ifdef __arm__
// should use uinstd.h to define sbrk but Due causes a conflict
extern "C" char* sbrk(int incr);
#elif !defined(ESP32)
extern char *__brkval;
#endif  // __arm__

unsigned int freeMemory() {
    #ifdef ESP32
        return esp_get_free_heap_size();
    #else
        char top;
        #ifdef __arm__
            return &top - reinterpret_cast<char*>(sbrk(0));
        #elif defined(CORE_TEENSY) || (ARDUINO > 103 && ARDUINO != 151)
            return &top - __brkval;
        #else  // __arm__
            return __brkval ? &top - __brkval : &top - __malloc_heap_start;
        #endif  // #ifdef __arm__
        return 0;
    #endif
}

void delayFine(time_t timeMillis) {
    time_t startMillis = millis();
    time_t endMillis = startMillis + timeMillis;

    {   time_t delayMillis = max(0, timeMillis - HYDRUINO_SYS_DELAYFINE_SPINMILLIS);
        if (delayMillis > 0) { delay(delayMillis); }
    }

    {   time_t timeMillis = millis();
        while ((endMillis >= startMillis && (timeMillis < endMillis)) ||
                (endMillis < startMillis && (timeMillis >= startMillis || timeMillis < endMillis))) {
            timeMillis = millis();
        }
    }
}

static void hy_bin_pinMode_def(pintype_t pin, uint8_t mode)
{
    pinMode(pin, mode);
}

static void hy_bin_digitalWrite_def(pintype_t pin, uint8_t status)
{
    digitalWrite(pin, status);
}

static uint8_t hy_bin_digitalRead_def(pintype_t pin)
{
    return digitalRead(pin);
}

void (*hy_bin_pinMode)(pintype_t,uint8_t) = &hy_bin_pinMode_def;
void (*hy_bin_digitalWrite)(pintype_t,uint8_t) = &hy_bin_digitalWrite_def;
uint8_t (*hy_bin_digitalRead)(pintype_t) = &hy_bin_digitalRead_def;

bool tryConvertUnits(float valueIn, Hydroponics_UnitsType unitsIn, float *valueOut, Hydroponics_UnitsType unitsOut, float convertParam)
{
    if (!valueOut || unitsOut == Hydroponics_UnitsType_Undefined || unitsIn == unitsOut) return false;

    switch (unitsIn) {
        case Hydroponics_UnitsType_Raw_0_1:
            switch (unitsOut) {
                case Hydroponics_UnitsType_Alkalinity_pH_0_14:
                    *valueOut = valueIn * 14.0f;
                    return true;

                case Hydroponics_UnitsType_Concentration_EC:
                    if (isFPEqual(convertParam, FLT_UNDEF)) { // convertParam = aRef voltage (5 or 3.3) of meter -> typically 1v = 1EC, depending on calib
                        *valueOut = valueIn * 5.0f;
                    } else {
                        *valueOut = valueIn * convertParam;
                    }
                    return true;

                case Hydroponics_UnitsType_Concentration_PPM500:
                    if (isFPEqual(convertParam, FLT_UNDEF)) { // convertParam = aRef voltage
                        *valueOut = valueIn * (5.0f * 500.0f);
                    } else {
                        *valueOut = valueIn * (convertParam * 500.0f);
                    }
                    return true;

                case Hydroponics_UnitsType_Concentration_PPM640:
                    if (isFPEqual(convertParam, FLT_UNDEF)) { // convertParam = aRef voltage
                        *valueOut = valueIn * (5.0f * 640.0f);
                    } else {
                        *valueOut = valueIn * (convertParam * 640.0f);
                    }
                    return true;

                case Hydroponics_UnitsType_Concentration_PPM700:
                    if (isFPEqual(convertParam, FLT_UNDEF)) { // convertParam = aRef voltage
                        *valueOut = valueIn * (5.0f * 700.0f);
                    } else {
                        *valueOut = valueIn * (convertParam * 700.0f);
                    }
                    return true;

                case Hydroponics_UnitsType_Percentile_0_100:
                    *valueOut = valueIn * 100.0f;
                    return true;

                default:
                    if (!isFPEqual(convertParam, FLT_UNDEF)) {
                        *valueOut = valueIn * convertParam;
                        return true;
                    }
                    break;
            }
            break;

        case Hydroponics_UnitsType_Percentile_0_100:
            switch (unitsOut) {
                case Hydroponics_UnitsType_Raw_0_1:
                    *valueOut = valueIn / 100.0f;
                    return true;

                default:
                    break;
            }
            break;

        case Hydroponics_UnitsType_Alkalinity_pH_0_14:
            switch (unitsOut) {
                case Hydroponics_UnitsType_Raw_0_1:
                    *valueOut = valueIn / 14.0f;
                    return true;

                default:
                    break;
            }
            break;

        case Hydroponics_UnitsType_Concentration_EC:
            switch (unitsOut) {
                case Hydroponics_UnitsType_Raw_0_1:
                    if (isFPEqual(convertParam, FLT_UNDEF)) { // convertParam = aRef voltage
                        *valueOut = valueIn / 5.0f;
                    } else {
                        *valueOut = valueIn / convertParam;
                    }
                    return true;

                case Hydroponics_UnitsType_Concentration_PPM500:
                    *valueOut = valueIn * 500.0f;
                    return true;

                case Hydroponics_UnitsType_Concentration_PPM640:
                    *valueOut = valueIn * 640.0f;
                    return true;

                case Hydroponics_UnitsType_Concentration_PPM700:
                    *valueOut = valueIn * 700.0f;
                    return true;

                default:
                    break;
            }
            break;

        case Hydroponics_UnitsType_Temperature_Celsius:
            switch (unitsOut) {
                case Hydroponics_UnitsType_Temperature_Fahrenheit:
                    *valueOut = valueIn * 1.8 + 32.0;
                    return true;

                case Hydroponics_UnitsType_Temperature_Kelvin:
                    *valueOut = valueIn + 273.15;
                    return true;

                default:
                    break;
            }
            break;

        case Hydroponics_UnitsType_Temperature_Fahrenheit:
            switch (unitsOut) {
                case Hydroponics_UnitsType_Temperature_Celsius:
                    *valueOut = (valueIn - 32.0) / 1.8;
                    return true;

                case Hydroponics_UnitsType_Temperature_Kelvin:
                    *valueOut = ((valueIn + 459.67f) * 5.0f) / 9.0f;
                    return true;

                default:
                    break;
            }
            break;

        case Hydroponics_UnitsType_Temperature_Kelvin:
            switch (unitsOut) {
                case Hydroponics_UnitsType_Temperature_Celsius:
                    *valueOut = valueIn - 273.15;
                    return true;

                case Hydroponics_UnitsType_Temperature_Fahrenheit:
                    *valueOut = ((valueIn * 9.0) / 5.0) - 459.67;
                    return true;

                default:
                    break;
            }
            break;

        case Hydroponics_UnitsType_LiqVolume_Liters:
            switch (unitsOut) {
                case Hydroponics_UnitsType_LiqVolume_Gallons:
                    *valueOut = valueIn * 0.264172f;
                    return true;

                default:
                    break;
            }
            break;

        case Hydroponics_UnitsType_LiqVolume_Gallons:
            switch (unitsOut) {
                case Hydroponics_UnitsType_LiqVolume_Liters:
                    *valueOut = valueIn * 3.78541f;
                    return true;

                default:
                    break;
            }
            break;

        case Hydroponics_UnitsType_LiqFlowRate_LitersPerMin:
            switch (unitsOut) {
                case Hydroponics_UnitsType_LiqFlowRate_GallonsPerMin:
                    *valueOut = valueIn * 0.264172f;
                    return true;

                default:
                    break;
            }
            break;

        case Hydroponics_UnitsType_LiqFlowRate_GallonsPerMin:
            switch (unitsOut) {
                case Hydroponics_UnitsType_LiqFlowRate_LitersPerMin:
                    *valueOut = valueIn * 3.78541f;
                    return true;

                default:
                    break;
            }
            break;

        case Hydroponics_UnitsType_LiqDilution_MilliLiterPerLiter:
            switch (unitsOut) {
                case Hydroponics_UnitsType_LiqDilution_MilliLiterPerGallon:
                    *valueOut = valueIn * 3.78541f;
                    return true;

                default:
                    break;
            }
            break;

        case Hydroponics_UnitsType_LiqDilution_MilliLiterPerGallon:
            switch (unitsOut) {
                case Hydroponics_UnitsType_LiqDilution_MilliLiterPerLiter:
                    *valueOut = valueIn * 0.264172f;
                    return true;

                default:
                    break;
            }
            break;

        case Hydroponics_UnitsType_Concentration_PPM500:
            switch (unitsOut) {
                case Hydroponics_UnitsType_Raw_0_1:
                    if (isFPEqual(convertParam, FLT_UNDEF)) { // convertParam = aRef voltage
                        *valueOut = valueIn / (5.0f * 500.0f);
                    } else {
                        *valueOut = valueIn / (convertParam * 500.0f);
                    }
                    return true;

                case Hydroponics_UnitsType_Concentration_EC:
                    *valueOut = valueIn / 500.0f;
                    return true;

                case Hydroponics_UnitsType_Concentration_PPM640:
                case Hydroponics_UnitsType_Concentration_PPM700:
                    if (tryConvertUnits(valueIn, unitsIn, valueOut, Hydroponics_UnitsType_Concentration_EC)) {
                        return tryConvertUnits(*valueOut, Hydroponics_UnitsType_Concentration_EC, valueOut, unitsOut);
                    }
                    return false;

                default:
                    break;
            }
            break;

        case Hydroponics_UnitsType_Concentration_PPM640:
            switch (unitsOut) {
                case Hydroponics_UnitsType_Raw_0_1:
                    if (isFPEqual(convertParam, FLT_UNDEF)) { // convertParam = aRef voltage
                        *valueOut = valueIn / (5.0f * 640.0f);
                    } else {
                        *valueOut = valueIn / (convertParam * 640.0f);
                    }
                    return true;

                case Hydroponics_UnitsType_Concentration_EC:
                    *valueOut = valueIn / 640.0f;
                    return true;

                case Hydroponics_UnitsType_Concentration_PPM500:
                case Hydroponics_UnitsType_Concentration_PPM700:
                    if (tryConvertUnits(valueIn, unitsIn, valueOut, Hydroponics_UnitsType_Concentration_EC)) {
                        return tryConvertUnits(*valueOut, Hydroponics_UnitsType_Concentration_EC, valueOut, unitsOut);
                    }
                    return false;

                default:
                    break;
            }
            break;

        case Hydroponics_UnitsType_Concentration_PPM700:
            switch (unitsOut) {
                case Hydroponics_UnitsType_Raw_0_1:
                    if (isFPEqual(convertParam, FLT_UNDEF)) { // convertParam = aRef voltage
                        *valueOut = valueIn / (5.0f * 700.0f);
                    } else {
                        *valueOut = valueIn / (convertParam * 700.0f);
                    }
                    return true;

                case Hydroponics_UnitsType_Concentration_EC:
                    *valueOut = valueIn / 700.0f;
                    return true;

                case Hydroponics_UnitsType_Concentration_PPM500:
                case Hydroponics_UnitsType_Concentration_PPM700:
                    if (tryConvertUnits(valueIn, unitsIn, valueOut, Hydroponics_UnitsType_Concentration_EC)) {
                        return tryConvertUnits(*valueOut, Hydroponics_UnitsType_Concentration_EC, valueOut, unitsOut);
                    }
                    return false;

                default:
                    break;
            }
            break;

        case Hydroponics_UnitsType_Distance_Meters:
            switch (unitsOut) {
                case Hydroponics_UnitsType_Distance_Feet:
                    *valueOut = valueIn * 3.28084f;
                    return true;

                default:
                    break;
            }
            break;

        case Hydroponics_UnitsType_Distance_Feet:
            switch (unitsOut) {
                case Hydroponics_UnitsType_Distance_Meters:
                    *valueOut = valueIn * 0.3048;
                    return true;

                default:
                    break;
            }
            break;

        case Hydroponics_UnitsType_Weight_Kilogram:
            switch (unitsOut) {
                case Hydroponics_UnitsType_Weight_Pounds:
                    *valueOut = valueIn * 2.20462f;
                    return true;

                default:
                    break;
            }
            break;

        case Hydroponics_UnitsType_Weight_Pounds:
            switch (unitsOut) {
                case Hydroponics_UnitsType_Weight_Kilogram:
                    *valueOut = valueIn * 0.453592f;
                    return true;

                default:
                    break;
            }
            break;

        case Hydroponics_UnitsType_Power_Wattage:
            switch (unitsOut) {
                case Hydroponics_UnitsType_Power_Amperage:
                    if (!isFPEqual(convertParam, FLT_UNDEF)) { // convertParam = rail voltage
                        *valueOut = valueIn / convertParam;
                        return true;
                    }
                break;
            }
            break;

        case Hydroponics_UnitsType_Power_Amperage:
            switch (unitsOut) {
                case Hydroponics_UnitsType_Power_Wattage:
                    if (!isFPEqual(convertParam, FLT_UNDEF)) { // convertParam = rail voltage
                        *valueOut = valueIn * convertParam;
                        return true;
                    }
                break;
            }
            break;

        case Hydroponics_UnitsType_Undefined:
            *valueOut = valueIn;
            return true;

        default:
            break;
    }

    return false;
}

bool convertUnits(float *valueInOut, Hydroponics_UnitsType *unitsInOut, Hydroponics_UnitsType outUnits, float convertParam)
{
    if (tryConvertUnits(*valueInOut, *unitsInOut, valueInOut, outUnits, convertParam)) {
        *unitsInOut = outUnits;
        return true;
    }
    return false;
}

bool convertUnits(float valueIn, float *valueOut, Hydroponics_UnitsType unitsIn, Hydroponics_UnitsType outUnits, Hydroponics_UnitsType *unitsOut, float convertParam)
{
    if (tryConvertUnits(valueIn, unitsIn, valueOut, outUnits, convertParam)) {
        if (unitsOut) { *unitsOut = outUnits; }
        return true;
    }
    return false;
}

Hydroponics_UnitsType baseUnitsFromRate(Hydroponics_UnitsType units)
{
    switch (units) {
        case Hydroponics_UnitsType_LiqFlowRate_LitersPerMin:
            return Hydroponics_UnitsType_LiqVolume_Liters;
        case Hydroponics_UnitsType_LiqFlowRate_GallonsPerMin:
            return Hydroponics_UnitsType_LiqVolume_Gallons;
        default:
            break;
    }
    return Hydroponics_UnitsType_Undefined;
}

Hydroponics_UnitsType baseUnitsFromDilution(Hydroponics_UnitsType units)
{
    switch (units) {
        case Hydroponics_UnitsType_LiqDilution_MilliLiterPerLiter:
            return Hydroponics_UnitsType_LiqVolume_Liters;
        case Hydroponics_UnitsType_LiqDilution_MilliLiterPerGallon:
            return Hydroponics_UnitsType_LiqVolume_Gallons;
        default:
            break;
    }
    return Hydroponics_UnitsType_Undefined;
}

Hydroponics_UnitsType defaultTemperatureUnits(Hydroponics_MeasurementMode measureMode)
{
    if (measureMode == Hydroponics_MeasurementMode_Undefined) {
        measureMode = (getHydroponicsInstance() ? getHydroponicsInstance()->getMeasurementMode() : Hydroponics_MeasurementMode_Default);
    }

    switch (measureMode) {
        case Hydroponics_MeasurementMode_Imperial:
            return Hydroponics_UnitsType_Temperature_Fahrenheit;
        case Hydroponics_MeasurementMode_Metric:
            return Hydroponics_UnitsType_Temperature_Celsius;
        case Hydroponics_MeasurementMode_Scientific:
            return Hydroponics_UnitsType_Temperature_Kelvin;
        default:
            return Hydroponics_UnitsType_Undefined;
    }
}

Hydroponics_UnitsType defaultDistanceUnits(Hydroponics_MeasurementMode measureMode)
{
    if (measureMode == Hydroponics_MeasurementMode_Undefined) {
        measureMode = (getHydroponicsInstance() ? getHydroponicsInstance()->getMeasurementMode() : Hydroponics_MeasurementMode_Default);
    }

    switch (measureMode) {
        case Hydroponics_MeasurementMode_Imperial:
            return Hydroponics_UnitsType_Distance_Meters;
        case Hydroponics_MeasurementMode_Metric:
        case Hydroponics_MeasurementMode_Scientific:
            return Hydroponics_UnitsType_Distance_Meters;
        default:
            return Hydroponics_UnitsType_Undefined;
    }
}

Hydroponics_UnitsType defaultWeightUnits(Hydroponics_MeasurementMode measureMode)
{
    if (measureMode == Hydroponics_MeasurementMode_Undefined) {
        measureMode = (getHydroponicsInstance() ? getHydroponicsInstance()->getMeasurementMode() : Hydroponics_MeasurementMode_Default);
    }

    switch (measureMode) {
        case Hydroponics_MeasurementMode_Imperial:
            return Hydroponics_UnitsType_Weight_Pounds;
        case Hydroponics_MeasurementMode_Metric:
        case Hydroponics_MeasurementMode_Scientific:
            return Hydroponics_UnitsType_Weight_Kilogram;
        default:
            return Hydroponics_UnitsType_Undefined;
    }
}

Hydroponics_UnitsType defaultLiquidVolumeUnits(Hydroponics_MeasurementMode measureMode)
{
    if (measureMode == Hydroponics_MeasurementMode_Undefined) {
        measureMode = (getHydroponicsInstance() ? getHydroponicsInstance()->getMeasurementMode() : Hydroponics_MeasurementMode_Default);
    }

    switch (measureMode) {
        case Hydroponics_MeasurementMode_Imperial:
            return Hydroponics_UnitsType_LiqVolume_Gallons;
        case Hydroponics_MeasurementMode_Metric:
        case Hydroponics_MeasurementMode_Scientific:
            return Hydroponics_UnitsType_LiqVolume_Liters;
        default:
            return Hydroponics_UnitsType_Undefined;
    }
}

Hydroponics_UnitsType defaultLiquidFlowUnits(Hydroponics_MeasurementMode measureMode)
{
    if (measureMode == Hydroponics_MeasurementMode_Undefined) {
        measureMode = (getHydroponicsInstance() ? getHydroponicsInstance()->getMeasurementMode() : Hydroponics_MeasurementMode_Default);
    }

    switch (measureMode) {
        case Hydroponics_MeasurementMode_Imperial:
            return Hydroponics_UnitsType_LiqFlowRate_GallonsPerMin;
        case Hydroponics_MeasurementMode_Metric:
        case Hydroponics_MeasurementMode_Scientific:
            return Hydroponics_UnitsType_LiqFlowRate_LitersPerMin;
        default:
            return Hydroponics_UnitsType_Undefined;
    }
}

Hydroponics_UnitsType defaultLiquidDilutionUnits(Hydroponics_MeasurementMode measureMode)
{
    if (measureMode == Hydroponics_MeasurementMode_Undefined) {
        measureMode = (getHydroponicsInstance() ? getHydroponicsInstance()->getMeasurementMode() : Hydroponics_MeasurementMode_Default);
    }

    switch (measureMode) {
        case Hydroponics_MeasurementMode_Imperial:
            return Hydroponics_UnitsType_LiqDilution_MilliLiterPerGallon;
        case Hydroponics_MeasurementMode_Metric:
        case Hydroponics_MeasurementMode_Scientific:
            return Hydroponics_UnitsType_LiqDilution_MilliLiterPerLiter;
        default:
            return Hydroponics_UnitsType_Undefined;
    }
}

int defaultDecimalPlaces(Hydroponics_MeasurementMode measureMode)
{
    if (measureMode == Hydroponics_MeasurementMode_Undefined) {
        measureMode = (getHydroponicsInstance() ? getHydroponicsInstance()->getMeasurementMode() : Hydroponics_MeasurementMode_Default);
    }

    switch (measureMode) {
        case Hydroponics_MeasurementMode_Scientific:
            return 2;
        default:
            return 1;
    }
}


int linksCountCrops(Pair<uint8_t, Pair<HydroponicsObject *, int8_t> *> links)
{
    int retVal = 0;

    for (int linksIndex = 0; linksIndex < links.first && links.second[linksIndex].first; ++linksIndex) {
        if (links.second[linksIndex].first->isCropType()) {
            retVal++;
        }
    }

    return retVal;
}

int linksCountActuatorsByReservoirAndType(Pair<uint8_t, Pair<HydroponicsObject *, int8_t> *> links, HydroponicsReservoir *srcReservoir, Hydroponics_ActuatorType actuatorType)
{
    int retVal = 0;

    for (int linksIndex = 0; linksIndex < links.first && links.second[linksIndex].first; ++linksIndex) {
        if (links.second[linksIndex].first->isActuatorType()) {
            auto actuator = static_cast<HydroponicsActuator *>(links.second[linksIndex].first);

            if (actuator->getActuatorType() == actuatorType && actuator->getReservoir().get() == srcReservoir) {
                retVal++;
            }
        }
    }

    return retVal;
}


bool checkPinIsAnalogInput(pintype_t pin)
{
    #if !defined(NUM_ANALOG_INPUTS) || NUM_ANALOG_INPUTS == 0
        return false;
    #else
        switch (pin) {
            #if NUM_ANALOG_INPUTS > 0
                case (pintype_t)A0:
            #endif
            #if NUM_ANALOG_INPUTS > 1 && !defined(ESP32)
                case (pintype_t)A1:
            #endif
            #if NUM_ANALOG_INPUTS > 2 && !defined(ESP32)
                case (pintype_t)A2:
            #endif
            #if NUM_ANALOG_INPUTS > 3
                case (pintype_t)A3:
            #endif
            #if NUM_ANALOG_INPUTS > 4
                case (pintype_t)A4:
            #endif
            #if NUM_ANALOG_INPUTS > 5
                case (pintype_t)A5:
            #endif
            #if NUM_ANALOG_INPUTS > 6
                case (pintype_t)A6:
            #endif
            #if NUM_ANALOG_INPUTS > 7
                case (pintype_t)A7:
            #endif
            #if NUM_ANALOG_INPUTS > 8 && !defined(ESP32)
                case (pintype_t)A8:
            #endif
            #if NUM_ANALOG_INPUTS > 9 && !defined(ESP32)
                case (pintype_t)A9:
            #endif
            #if NUM_ANALOG_INPUTS > 10
                case (pintype_t)A10:
            #endif
            #if NUM_ANALOG_INPUTS > 11
                case (pintype_t)A11:
            #endif
            #if NUM_ANALOG_INPUTS > 12
                case (pintype_t)A12:
            #endif
            #if NUM_ANALOG_INPUTS > 13
                case (pintype_t)A13:
            #endif
            #if NUM_ANALOG_INPUTS > 14
                case (pintype_t)A14:
            #endif
            #if NUM_ANALOG_INPUTS > 15
                case (pintype_t)A15:
            #endif
            #ifdef ESP32
                case (pintype_t)A16:
                case (pintype_t)A17:
                case (pintype_t)A18:
                case (pintype_t)A19:
            #endif
                return true;

            default:
                return false;
        }
    #endif
}

bool checkPinIsAnalogOutput(pintype_t pin)
{
    #if !defined(NUM_ANALOG_OUTPUTS) || NUM_ANALOG_OUTPUTS == 0
        return false;
    #else
        switch (pin) {
            #if NUM_ANALOG_OUTPUTS > 0
                #ifndef PIN_DAC0
                    case (pintype_t)A0:
                #else
                    case (pintype_t)DAC0:
                #endif
            #endif
            #if NUM_ANALOG_OUTPUTS > 1
                #ifndef PIN_DAC1
                    case (pintype_t)A1:
                #else
                    case (pintype_t)DAC1:
                #endif
            #endif
            #if NUM_ANALOG_OUTPUTS > 2
                #ifndef PIN_DAC2
                    case (pintype_t)A2:
                #else
                    case (pintype_t)DAC2:
                #endif
            #endif
            #if NUM_ANALOG_OUTPUTS > 3
                #ifndef PIN_DAC3
                    case (pintype_t)A3:
                #else
                    case (pintype_t)DAC3:
                #endif
            #endif
            #if NUM_ANALOG_OUTPUTS > 4
                #ifndef PIN_DAC4
                    case (pintype_t)A4:
                #else
                    case (pintype_t)DAC4:
                #endif
            #endif
            #if NUM_ANALOG_OUTPUTS > 5
                #ifndef PIN_DAC5
                    case (pintype_t)A5:
                #else
                    case (pintype_t)DAC5:
                #endif
            #endif
            #if NUM_ANALOG_OUTPUTS > 6
                #ifndef PIN_DAC6
                    case (pintype_t)A6:
                #else
                    case (pintype_t)DAC6:
                #endif
            #endif
            #if NUM_ANALOG_OUTPUTS > 7
                #ifndef PIN_DAC7
                    case (pintype_t)A7:
                #else
                    case (pintype_t)DAC7:
                #endif
            #endif
                return true;

            default:
                return false;
        }
    #endif
}


String systemModeToString(Hydroponics_SystemMode systemMode, bool excludeSpecial)
{
    switch (systemMode) {
        case Hydroponics_SystemMode_Recycling:
            return SFP(HStr_Enum_Recycling);
        case Hydroponics_SystemMode_DrainToWaste:
            return SFP(HStr_Enum_DrainToWaste);
        case Hydroponics_SystemMode_Count:
            return !excludeSpecial ? SFP(HStr_Count) : String();
        case Hydroponics_SystemMode_Undefined:
            break;
    }
    return !excludeSpecial ? SFP(HStr_Undefined) : String();
}

String measurementModeToString(Hydroponics_MeasurementMode measurementMode, bool excludeSpecial)
{
    switch (measurementMode) {
        case Hydroponics_MeasurementMode_Imperial:
            return SFP(HStr_Enum_Imperial);
        case Hydroponics_MeasurementMode_Metric:
            return SFP(HStr_Enum_Metric);
        case Hydroponics_MeasurementMode_Scientific:
            return SFP(HStr_Enum_Scientific);
        case Hydroponics_MeasurementMode_Count:
            return !excludeSpecial ? SFP(HStr_Count) : String();
        case Hydroponics_MeasurementMode_Undefined:
            break;
    }
    return !excludeSpecial ? SFP(HStr_Undefined) : String();
}

String displayOutputModeToString(Hydroponics_DisplayOutputMode displayOutMode, bool excludeSpecial)
{
    switch (displayOutMode) {
        case Hydroponics_DisplayOutputMode_Disabled:
            return SFP(HStr_Disabled);
        case Hydroponics_DisplayOutputMode_20x4LCD:
            return SFP(HStr_Enum_20x4LCD);
        case Hydroponics_DisplayOutputMode_20x4LCD_Swapped:
            return SFP(HStr_Enum_20x4LCDSwapped);
        case Hydroponics_DisplayOutputMode_16x2LCD:
            return SFP(HStr_Enum_16x2LCD);
        case Hydroponics_DisplayOutputMode_16x2LCD_Swapped:
            return SFP(HStr_Enum_16x2LCDSwapped);
        case Hydroponics_DisplayOutputMode_Count:
            return !excludeSpecial ? SFP(HStr_Count) : String();
        case Hydroponics_DisplayOutputMode_Undefined:
            break;
    }
    return !excludeSpecial ? SFP(HStr_Undefined) : String();
}

String controlInputModeToString(Hydroponics_ControlInputMode controlInMode, bool excludeSpecial)
{
    switch (controlInMode) {
        case Hydroponics_ControlInputMode_Disabled:
            return SFP(HStr_Disabled);
        case Hydroponics_ControlInputMode_2x2Matrix:
            return SFP(HStr_Enum_2x2Matrix);
        case Hydroponics_ControlInputMode_4xButton:
            return SFP(HStr_Enum_4xButton);
        case Hydroponics_ControlInputMode_6xButton:
            return SFP(HStr_Enum_6xButton);
        case Hydroponics_ControlInputMode_RotaryEncoder:
            return SFP(HStr_Enum_RotaryEncoder);
        case Hydroponics_ControlInputMode_Count:
            return !excludeSpecial ? SFP(HStr_Count) : String();
        case Hydroponics_ControlInputMode_Undefined:
            break;
    }
    return !excludeSpecial ? SFP(HStr_Undefined) : String();
}

bool getActuatorInWaterFromType(Hydroponics_ActuatorType actuatorType)
{
    switch (actuatorType) {
        case Hydroponics_ActuatorType_WaterPump:
        case Hydroponics_ActuatorType_WaterHeater:
        case Hydroponics_ActuatorType_WaterAerator:
            return true;

        default:
            return false;
    }
}

bool getActuatorIsPumpFromType(Hydroponics_ActuatorType actuatorType)
{
    switch (actuatorType) {
        case Hydroponics_ActuatorType_WaterPump:
        case Hydroponics_ActuatorType_PeristalticPump:
            return true;

        default:
            return false;
    }
}

String actuatorTypeToString(Hydroponics_ActuatorType actuatorType, bool excludeSpecial)
{
    switch (actuatorType) {
        case Hydroponics_ActuatorType_GrowLights:
            return SFP(HStr_Enum_GrowLights);
        case Hydroponics_ActuatorType_WaterPump:
            return SFP(HStr_Enum_WaterPump);
        case Hydroponics_ActuatorType_PeristalticPump:
            return SFP(HStr_Enum_PeristalticPump);
        case Hydroponics_ActuatorType_WaterHeater:
            return SFP(HStr_Enum_WaterHeater);
        case Hydroponics_ActuatorType_WaterAerator:
            return SFP(HStr_Enum_WaterAerator);
        case Hydroponics_ActuatorType_WaterSprayer:
            return SFP(HStr_Enum_WaterSprayer);
        case Hydroponics_ActuatorType_FanExhaust:
            return SFP(HStr_Enum_FanExhaust);
        case Hydroponics_ActuatorType_Count:
            return !excludeSpecial ? SFP(HStr_Count) : String();
        case Hydroponics_ActuatorType_Undefined:
            break;
    }
    return !excludeSpecial ? SFP(HStr_Undefined) : String();
}

String sensorTypeToString(Hydroponics_SensorType sensorType, bool excludeSpecial)
{
    switch (sensorType) {
        case Hydroponics_SensorType_PotentialHydrogen:
            return SFP(HStr_Enum_WaterPH);
        case Hydroponics_SensorType_TotalDissolvedSolids:
            return SFP(HStr_Enum_WaterTDS);
        case Hydroponics_SensorType_SoilMoisture:
            return SFP(HStr_Enum_SoilMoisture);
        case Hydroponics_SensorType_WaterTemperature:
            return SFP(HStr_Enum_WaterTemperature);
        case Hydroponics_SensorType_WaterPumpFlowSensor:
            return SFP(HStr_Enum_WaterPumpFlowSensor);
        case Hydroponics_SensorType_WaterLevelIndicator:
            return SFP(HStr_Enum_WaterLevelIndicator);
        case Hydroponics_SensorType_WaterHeightMeter:
            return SFP(HStr_Enum_WaterHeightMeter);
        case Hydroponics_SensorType_AirTempHumidity:
            return SFP(HStr_Enum_AirTemperatureHumidity);
        case Hydroponics_SensorType_AirCarbonDioxide:
            return SFP(HStr_Enum_AirCarbonDioxide);
        case Hydroponics_SensorType_PowerUsageMeter:
            return SFP(HStr_Enum_PowerUsageMeter);
        case Hydroponics_SensorType_Count:
            return !excludeSpecial ? SFP(HStr_Count) : String();
        case Hydroponics_SensorType_Undefined:
            break;
    }
    return !excludeSpecial ? SFP(HStr_Undefined) : String();
}

String cropTypeToString(Hydroponics_CropType cropType, bool excludeSpecial)
{
    switch (cropType) {
        case Hydroponics_CropType_AloeVera:
            return SFP(HStr_Enum_AloeVera);
        case Hydroponics_CropType_Anise:
            return SFP(HStr_Enum_Anise);
        case Hydroponics_CropType_Artichoke:
            return SFP(HStr_Enum_Artichoke);
        case Hydroponics_CropType_Arugula:
            return SFP(HStr_Enum_Arugula);
        case Hydroponics_CropType_Asparagus:
            return SFP(HStr_Enum_Asparagus);
        case Hydroponics_CropType_Basil:
            return SFP(HStr_Enum_Basil);
        case Hydroponics_CropType_Bean:
            return SFP(HStr_Enum_Bean);
        case Hydroponics_CropType_BeanBroad:
            return SFP(HStr_Enum_BeanBroad);
        case Hydroponics_CropType_Beetroot:
            return SFP(HStr_Enum_Beetroot);
        case Hydroponics_CropType_BlackCurrant:
            return SFP(HStr_Enum_BlackCurrant);
        case Hydroponics_CropType_Blueberry:
            return SFP(HStr_Enum_Blueberry);
        case Hydroponics_CropType_BokChoi:
            return SFP(HStr_Enum_BokChoi);
        case Hydroponics_CropType_Broccoli:
            return SFP(HStr_Enum_Broccoli);
        case Hydroponics_CropType_BrusselsSprout:
            return SFP(HStr_Enum_BrusselsSprout);
        case Hydroponics_CropType_Cabbage:
            return SFP(HStr_Enum_Cabbage);
        case Hydroponics_CropType_Cannabis:
            return SFP(HStr_Enum_Cannabis);
        case Hydroponics_CropType_Capsicum:
            return SFP(HStr_Enum_Capsicum);
        case Hydroponics_CropType_Carrots:
            return SFP(HStr_Enum_Carrots);
        case Hydroponics_CropType_Catnip:
            return SFP(HStr_Enum_Catnip);
        case Hydroponics_CropType_Cauliflower:
            return SFP(HStr_Enum_Cauliflower);
        case Hydroponics_CropType_Celery:
            return SFP(HStr_Enum_Celery);
        case Hydroponics_CropType_Chamomile:
            return SFP(HStr_Enum_Chamomile);
        case Hydroponics_CropType_Chicory:
            return SFP(HStr_Enum_Chicory);
        case Hydroponics_CropType_Chives:
            return SFP(HStr_Enum_Chives);
        case Hydroponics_CropType_Cilantro:
            return SFP(HStr_Enum_Cilantro);
        case Hydroponics_CropType_Coriander:
            return SFP(HStr_Enum_Coriander);
        case Hydroponics_CropType_CornSweet:
            return SFP(HStr_Enum_CornSweet);
        case Hydroponics_CropType_Cucumber:
            return SFP(HStr_Enum_Cucumber);
        case Hydroponics_CropType_Dill:
            return SFP(HStr_Enum_Dill);
        case Hydroponics_CropType_Eggplant:
            return SFP(HStr_Enum_Eggplant);
        case Hydroponics_CropType_Endive:
            return SFP(HStr_Enum_Endive);
        case Hydroponics_CropType_Fennel:
            return SFP(HStr_Enum_Fennel);
        case Hydroponics_CropType_Fodder:
            return SFP(HStr_Enum_Fodder);
        case Hydroponics_CropType_Flowers:
            return SFP(HStr_Enum_Flowers);
        case Hydroponics_CropType_Garlic:
            return SFP(HStr_Enum_Garlic);
        case Hydroponics_CropType_Ginger:
            return SFP(HStr_Enum_Ginger);
        case Hydroponics_CropType_Kale:
            return SFP(HStr_Enum_Kale);
        case Hydroponics_CropType_Lavender:
            return SFP(HStr_Enum_Lavender);
        case Hydroponics_CropType_Leek:
            return SFP(HStr_Enum_Leek);
        case Hydroponics_CropType_LemonBalm:
            return SFP(HStr_Enum_LemonBalm);
        case Hydroponics_CropType_Lettuce:
            return SFP(HStr_Enum_Lettuce);
        case Hydroponics_CropType_Marrow:
            return SFP(HStr_Enum_Marrow);
        case Hydroponics_CropType_Melon:
            return SFP(HStr_Enum_Melon);
        case Hydroponics_CropType_Mint:
            return SFP(HStr_Enum_Mint);
        case Hydroponics_CropType_MustardCress:
            return SFP(HStr_Enum_MustardCress);
        case Hydroponics_CropType_Okra:
            return SFP(HStr_Enum_Okra);
        case Hydroponics_CropType_Onions:
            return SFP(HStr_Enum_Onions);
        case Hydroponics_CropType_Oregano:
            return SFP(HStr_Enum_Oregano);
        case Hydroponics_CropType_PakChoi:
            return SFP(HStr_Enum_PakChoi);
        case Hydroponics_CropType_Parsley:
            return SFP(HStr_Enum_Parsley);
        case Hydroponics_CropType_Parsnip:
            return SFP(HStr_Enum_Parsnip);
        case Hydroponics_CropType_Pea:
            return SFP(HStr_Enum_Pea);
        case Hydroponics_CropType_PeaSugar:
            return SFP(HStr_Enum_PeaSugar);
        case Hydroponics_CropType_Pepino:
            return SFP(HStr_Enum_Pepino);
        case Hydroponics_CropType_PeppersBell:
            return SFP(HStr_Enum_PeppersBell);
        case Hydroponics_CropType_PeppersHot:
            return SFP(HStr_Enum_PeppersHot);
        case Hydroponics_CropType_Potato:
            return SFP(HStr_Enum_Potato);
        case Hydroponics_CropType_PotatoSweet:
            return SFP(HStr_Enum_PotatoSweet);
        case Hydroponics_CropType_Pumpkin:
            return SFP(HStr_Enum_Pumpkin);
        case Hydroponics_CropType_Radish:
            return SFP(HStr_Enum_Radish);
        case Hydroponics_CropType_Rhubarb:
            return SFP(HStr_Enum_Rhubarb);
        case Hydroponics_CropType_Rosemary:
            return SFP(HStr_Enum_Rosemary);
        case Hydroponics_CropType_Sage:
            return SFP(HStr_Enum_Sage);
        case Hydroponics_CropType_Silverbeet:
            return SFP(HStr_Enum_Silverbeet);
        case Hydroponics_CropType_Spinach:
            return SFP(HStr_Enum_Spinach);
        case Hydroponics_CropType_Squash:
            return SFP(HStr_Enum_Squash);
        case Hydroponics_CropType_Sunflower:
            return SFP(HStr_Enum_Sunflower);
        case Hydroponics_CropType_Strawberries:
            return SFP(HStr_Enum_Strawberries);
        case Hydroponics_CropType_SwissChard:
            return SFP(HStr_Enum_SwissChard);
        case Hydroponics_CropType_Taro:
            return SFP(HStr_Enum_Taro);
        case Hydroponics_CropType_Tarragon:
            return SFP(HStr_Enum_Tarragon);
        case Hydroponics_CropType_Thyme:
            return SFP(HStr_Enum_Thyme);
        case Hydroponics_CropType_Tomato:
            return SFP(HStr_Enum_Tomato);
        case Hydroponics_CropType_Turnip:
            return SFP(HStr_Enum_Turnip);
        case Hydroponics_CropType_Watercress:
            return SFP(HStr_Enum_Watercress);
        case Hydroponics_CropType_Watermelon:
            return SFP(HStr_Enum_Watermelon);
        case Hydroponics_CropType_Zucchini:
            return SFP(HStr_Enum_Zucchini);
        case Hydroponics_CropType_CustomCrop1:
            return SFP(HStr_Enum_CustomCrop1);
        case Hydroponics_CropType_CustomCrop2:
            return SFP(HStr_Enum_CustomCrop2);
        case Hydroponics_CropType_CustomCrop3:
            return SFP(HStr_Enum_CustomCrop3);
        case Hydroponics_CropType_CustomCrop4:
            return SFP(HStr_Enum_CustomCrop4);
        case Hydroponics_CropType_CustomCrop5:
            return SFP(HStr_Enum_CustomCrop5);
        case Hydroponics_CropType_CustomCrop6:
            return SFP(HStr_Enum_CustomCrop6);
        case Hydroponics_CropType_CustomCrop7:
            return SFP(HStr_Enum_CustomCrop7);
        case Hydroponics_CropType_CustomCrop8:
            return SFP(HStr_Enum_CustomCrop8);
        case Hydroponics_CropType_Count:
            return !excludeSpecial ? SFP(HStr_Count) : String();
        case Hydroponics_CropType_Undefined:
            break;
    }
    return !excludeSpecial ? SFP(HStr_Undefined) : String();
}

String substrateTypeToString(Hydroponics_SubstrateType substrateType, bool excludeSpecial)
{
    switch (substrateType) {
        case Hydroponics_SubstrateType_ClayPebbles:
            return SFP(HStr_Enum_ClayPebbles);
        case Hydroponics_SubstrateType_CoconutCoir:
            return SFP(HStr_Enum_CoconutCoir);
        case Hydroponics_SubstrateType_Rockwool:
            return SFP(HStr_Enum_Rockwool);
        case Hydroponics_SubstrateType_Count:
            return !excludeSpecial ? SFP(HStr_Count) : String();
        case Hydroponics_SubstrateType_Undefined:
            break;
    }
    return !excludeSpecial ? SFP(HStr_Undefined) : String();
}

String reservoirTypeToString(Hydroponics_ReservoirType reservoirType, bool excludeSpecial)
{
    switch (reservoirType) {
        case Hydroponics_ReservoirType_FeedWater:
            return SFP(HStr_Enum_FeedWater);
        case Hydroponics_ReservoirType_DrainageWater:
            return SFP(HStr_Enum_DrainageWater);
        case Hydroponics_ReservoirType_NutrientPremix:
            return SFP(HStr_Enum_NutrientPremix);
        case Hydroponics_ReservoirType_FreshWater:
            return SFP(HStr_Enum_FreshWater);
        case Hydroponics_ReservoirType_PhUpSolution:
            return SFP(HStr_Enum_PhUpSolution);
        case Hydroponics_ReservoirType_PhDownSolution:
            return SFP(HStr_Enum_PhDownSolution);
        case Hydroponics_ReservoirType_CustomAdditive1:
            return SFP(HStr_Enum_CustomAdditive1);
        case Hydroponics_ReservoirType_CustomAdditive2:
            return SFP(HStr_Enum_CustomAdditive2);
        case Hydroponics_ReservoirType_CustomAdditive3:
            return SFP(HStr_Enum_CustomAdditive3);
        case Hydroponics_ReservoirType_CustomAdditive4:
            return SFP(HStr_Enum_CustomAdditive4);
        case Hydroponics_ReservoirType_CustomAdditive5:
            return SFP(HStr_Enum_CustomAdditive5);
        case Hydroponics_ReservoirType_CustomAdditive6:
            return SFP(HStr_Enum_CustomAdditive6);
        case Hydroponics_ReservoirType_CustomAdditive7:
            return SFP(HStr_Enum_CustomAdditive7);
        case Hydroponics_ReservoirType_CustomAdditive8:
            return SFP(HStr_Enum_CustomAdditive8);
        case Hydroponics_ReservoirType_CustomAdditive9:
            return SFP(HStr_Enum_CustomAdditive9);
        case Hydroponics_ReservoirType_CustomAdditive10:
            return SFP(HStr_Enum_CustomAdditive10);
        case Hydroponics_ReservoirType_CustomAdditive11:
            return SFP(HStr_Enum_CustomAdditive11);
        case Hydroponics_ReservoirType_CustomAdditive12:
            return SFP(HStr_Enum_CustomAdditive12);
        case Hydroponics_ReservoirType_CustomAdditive13:
            return SFP(HStr_Enum_CustomAdditive13);
        case Hydroponics_ReservoirType_CustomAdditive14:
            return SFP(HStr_Enum_CustomAdditive14);
        case Hydroponics_ReservoirType_CustomAdditive15:
            return SFP(HStr_Enum_CustomAdditive15);
        case Hydroponics_ReservoirType_CustomAdditive16:
            return SFP(HStr_Enum_CustomAdditive16);
        case Hydroponics_ReservoirType_Count:
            return !excludeSpecial ? SFP(HStr_Count) : String();
        case Hydroponics_ReservoirType_Undefined:
            break;
    }
    return !excludeSpecial ? SFP(HStr_Undefined) : String();
}

float getRailVoltageFromType(Hydroponics_RailType railType)
{
    switch (railType) {
        case Hydroponics_RailType_AC110V:
            return 110.0f;
        case Hydroponics_RailType_AC220V:
            return 220.0f;
        case Hydroponics_RailType_DC5V:
            return 5.0f;
        case Hydroponics_RailType_DC12V:
            return 12.0f;
        default:
            return 0.0f;
    }
}

String railTypeToString(Hydroponics_RailType railType, bool excludeSpecial)
{
    switch (railType) {
        case Hydroponics_RailType_AC110V:
            return SFP(HStr_Enum_AC110V);
        case Hydroponics_RailType_AC220V:
            return SFP(HStr_Enum_AC220V);
        case Hydroponics_RailType_DC5V:
            return SFP(HStr_Enum_DC5V);
        case Hydroponics_RailType_DC12V:
            return SFP(HStr_Enum_DC12V);
        case Hydroponics_RailType_Count:
            return !excludeSpecial ? SFP(HStr_Count) : String();
        case Hydroponics_RailType_Undefined:
            break;
    }
    return !excludeSpecial ? SFP(HStr_Undefined) : String();
}

String unitsCategoryToString(Hydroponics_UnitsCategory unitsCategory, bool excludeSpecial)
{
    switch (unitsCategory) {
        case Hydroponics_UnitsCategory_Alkalinity:
            return SFP(HStr_Enum_Alkalinity);
        case Hydroponics_UnitsCategory_DissolvedSolids:
            return SFP(HStr_Enum_DissolvedSolids);
        case Hydroponics_UnitsCategory_SoilMoisture:
            return SFP(HStr_Enum_SoilMoisture);
        case Hydroponics_UnitsCategory_LiqTemperature:
            return SFP(HStr_Enum_LiqTemperature);
        case Hydroponics_UnitsCategory_LiqVolume:
            return SFP(HStr_Enum_LiqVolume);
        case Hydroponics_UnitsCategory_LiqFlowRate:
            return SFP(HStr_Enum_LiqFlowRate);
        case Hydroponics_UnitsCategory_LiqDilution:
            return SFP(HStr_Enum_LiqDilution);
        case Hydroponics_UnitsCategory_AirTemperature:
            return SFP(HStr_Enum_AirTemperature);
        case Hydroponics_UnitsCategory_AirHumidity:
            return SFP(HStr_Enum_AirHumidity);
        case Hydroponics_UnitsCategory_AirHeatIndex:
            return SFP(HStr_Enum_AirHeatIndex);
        case Hydroponics_UnitsCategory_AirConcentration:
            return SFP(HStr_Enum_AirConcentration);
        case Hydroponics_UnitsCategory_Distance:
            return SFP(HStr_Enum_Distance);
        case Hydroponics_UnitsCategory_Weight:
            return SFP(HStr_Enum_Weight);
        case Hydroponics_UnitsCategory_Power:
            return SFP(HStr_Enum_Power);
        case Hydroponics_UnitsCategory_Count:
            return !excludeSpecial ? SFP(HStr_Count) : String();
        case Hydroponics_UnitsCategory_Undefined:
            break;
    }
    return !excludeSpecial ? SFP(HStr_Undefined) : String();
}

String unitsTypeToSymbol(Hydroponics_UnitsType unitsType, bool excludeSpecial)
{
    switch (unitsType) {
        case Hydroponics_UnitsType_Raw_0_1:
            return SFP(HStr_raw);
        case Hydroponics_UnitsType_Percentile_0_100:
            return SFP(HStr_Unit_Percentile);
        case Hydroponics_UnitsType_Alkalinity_pH_0_14:
            return !excludeSpecial ? SFP(HStr_Unit_pH) : String(); // technically unitless
        case Hydroponics_UnitsType_Concentration_EC:
            return SFP(HStr_Unit_EC); // alt: mS/cm, TDS
        case Hydroponics_UnitsType_Temperature_Celsius:
            return SFP(HStr_Unit_Celsius);
        case Hydroponics_UnitsType_Temperature_Fahrenheit:
            return SFP(HStr_Unit_Fahrenheit);
        case Hydroponics_UnitsType_Temperature_Kelvin:
            return SFP(HStr_Unit_Kelvin);
        case Hydroponics_UnitsType_LiqVolume_Liters:
            return SFP(HStr_Unit_Liters);
        case Hydroponics_UnitsType_LiqVolume_Gallons:
            return SFP(HStr_Unit_Gallons);
        case Hydroponics_UnitsType_LiqFlowRate_LitersPerMin:
            return SFP(HStr_Unit_LitersPerMin);
        case Hydroponics_UnitsType_LiqFlowRate_GallonsPerMin:
            return SFP(HStr_Unit_GallonsPerMin);
        case Hydroponics_UnitsType_LiqDilution_MilliLiterPerLiter:
            return SFP(HStr_Unit_MilliLiterPerLiter);
        case Hydroponics_UnitsType_LiqDilution_MilliLiterPerGallon:
            return SFP(HStr_Unit_MilliLiterPerGallon);
        case Hydroponics_UnitsType_Concentration_PPM:
            return SFP(HStr_Unit_PPM500);
        case Hydroponics_UnitsType_Concentration_PPM640:
            return SFP(HStr_Unit_PPM640);
        case Hydroponics_UnitsType_Concentration_PPM700:
            return SFP(HStr_Unit_PPM700);
        case Hydroponics_UnitsType_Distance_Meters:
            return SFP(HStr_Unit_Meters);
        case Hydroponics_UnitsType_Distance_Feet:
            return SFP(HStr_Unit_Feet);
        case Hydroponics_UnitsType_Weight_Kilogram:
            return SFP(HStr_Unit_Kilogram);
        case Hydroponics_UnitsType_Weight_Pounds:
            return SFP(HStr_Unit_Pounds);
        case Hydroponics_UnitsType_Power_Wattage:
            return SFP(HStr_Unit_Wattage); // alt: J/s
        case Hydroponics_UnitsType_Power_Amperage:
            return SFP(HStr_Unit_Amperage);
        case Hydroponics_UnitsType_Count:
            return !excludeSpecial ? SFP(HStr_Unit_Count) : String();
        case Hydroponics_UnitsType_Undefined:
            break;
    }
    return !excludeSpecial ? SFP(HStr_Unit_Undefined) : String();
}

String positionIndexToString(Hydroponics_PositionIndex positionIndex, bool excludeSpecial)
{
    if (positionIndex >= 0 && positionIndex < HYDRUINO_POS_MAXSIZE) {
        return String(positionIndex + HYDRUINO_POS_EXPORT_BEGFROM);
    } else if (!excludeSpecial) {
        if (positionIndex == HYDRUINO_POS_MAXSIZE) {
            return SFP(HStr_Count);
        } else {
            return SFP(HStr_Undefined);
        }
    }
    return String();
}

Hydroponics_PositionIndex positionIndexFromString(String positionIndexStr)
{
    if (positionIndexStr == positionIndexToString(HYDRUINO_POS_MAXSIZE)) {
        return HYDRUINO_POS_MAXSIZE;
    } else if (positionIndexStr == positionIndexToString(-1)) {
        return -1;
    } else {
        int8_t decode = positionIndexStr.toInt();
        return decode >= 0 && decode < HYDRUINO_POS_MAXSIZE ? decode : -1;
    }
}


// All remaining methods generated from minimum spanning trie

Hydroponics_SystemMode systemModeFromString(String systemModeStr)
{
    switch (systemModeStr.length() >= 1 ? systemModeStr[0] : '\0') {
        case 'R':
            return (Hydroponics_SystemMode)0;
        case 'D':
            return (Hydroponics_SystemMode)1;
        case 'C':
            return (Hydroponics_SystemMode)2;
    }
    return Hydroponics_SystemMode_Undefined;
}

Hydroponics_MeasurementMode measurementModeFromString(String measurementModeStr)
{
    switch (measurementModeStr.length() >= 1 ? measurementModeStr[0] : '\0') {
        case 'I':
            return (Hydroponics_MeasurementMode)0;
        case 'M':
            return (Hydroponics_MeasurementMode)1;
        case 'S':
            return (Hydroponics_MeasurementMode)2;
        case 'C':
            return (Hydroponics_MeasurementMode)3;
    }
    return Hydroponics_MeasurementMode_Undefined;
}

Hydroponics_DisplayOutputMode displayOutputModeFromString(String displayOutModeStr)
{
    switch (displayOutModeStr.length() >= 1 ? displayOutModeStr[0] : '\0') {
        case 'D':
            return (Hydroponics_DisplayOutputMode)0;
        case '2':
            switch (displayOutModeStr.length() >= 8 ? displayOutModeStr[7] : '\0') {
                case '\0':
                    return (Hydroponics_DisplayOutputMode)1;
                case 'S':
                    return (Hydroponics_DisplayOutputMode)2;
            }
            break;
        case '1':
            switch (displayOutModeStr.length() >= 8 ? displayOutModeStr[7] : '\0') {
                case '\0':
                    return (Hydroponics_DisplayOutputMode)3;
                case 'S':
                    return (Hydroponics_DisplayOutputMode)4;
            }
            break;
        case 'C':
            return (Hydroponics_DisplayOutputMode)5;
    }
    return Hydroponics_DisplayOutputMode_Undefined;
}

Hydroponics_ControlInputMode controlInputModeFromString(String controlInModeStr)
{
    switch (controlInModeStr.length() >= 1 ? controlInModeStr[0] : '\0') {
        case 'D':
            return (Hydroponics_ControlInputMode)0;
        case '2':
            return (Hydroponics_ControlInputMode)1;
        case '4':
            return (Hydroponics_ControlInputMode)2;
        case '6':
            return (Hydroponics_ControlInputMode)3;
        case 'R':
            return (Hydroponics_ControlInputMode)4;
        case 'C':
            return (Hydroponics_ControlInputMode)5;
    }
    return Hydroponics_ControlInputMode_Undefined;
}

Hydroponics_ActuatorType actuatorTypeFromString(String actuatorTypeStr)
{
    switch (actuatorTypeStr.length() >= 1 ? actuatorTypeStr[0] : '\0') {
        case 'G':
            return (Hydroponics_ActuatorType)0;
        case 'W':
            switch (actuatorTypeStr.length() >= 6 ? actuatorTypeStr[5] : '\0') {
                case 'P':
                    return (Hydroponics_ActuatorType)1;
                case 'H':
                    return (Hydroponics_ActuatorType)3;
                case 'A':
                    return (Hydroponics_ActuatorType)4;
                case 'S':
                    return (Hydroponics_ActuatorType)5;
            }
            break;
        case 'P':
            return (Hydroponics_ActuatorType)2;
        case 'F':
            return (Hydroponics_ActuatorType)6;
        case 'C':
            return (Hydroponics_ActuatorType)7;
    }
    return Hydroponics_ActuatorType_Undefined;
}

Hydroponics_SensorType sensorTypeFromString(String sensorTypeStr)
{
    switch (sensorTypeStr.length() >= 1 ? sensorTypeStr[0] : '\0') {
        case 'W':
            switch (sensorTypeStr.length() >= 6 ? sensorTypeStr[5] : '\0') {
                case 'P':
                    return (Hydroponics_SensorType)0;
                case 'T':
                    switch (sensorTypeStr.length() >= 7 ? sensorTypeStr[6] : '\0') {
                        case 'D':
                            return (Hydroponics_SensorType)1;
                        case 'e':
                            return (Hydroponics_SensorType)3;
                    }
                    break;
                case 'H':
                    return (Hydroponics_SensorType)6;
            }
            break;
        case 'S':
            return (Hydroponics_SensorType)2;
        case 'P':
            switch (sensorTypeStr.length() >= 2 ? sensorTypeStr[1] : '\0') {
                case 'u':
                    return (Hydroponics_SensorType)4;
                case 'o':
                    return (Hydroponics_SensorType)9;
            }
            break;
        case 'L':
            return (Hydroponics_SensorType)5;
        case 'A':
            switch (sensorTypeStr.length() >= 4 ? sensorTypeStr[3] : '\0') {
                case 'T':
                    return (Hydroponics_SensorType)7;
                case 'C':
                    return (Hydroponics_SensorType)8;
            }
            break;
        case 'C':
            return (Hydroponics_SensorType)10;
    }
    return Hydroponics_SensorType_Undefined;
}

Hydroponics_CropType cropTypeFromString(String cropTypeStr)
{
    switch (cropTypeStr.length() >= 1 ? cropTypeStr[0] : '\0') {
        case 'A':
            switch (cropTypeStr.length() >= 2 ? cropTypeStr[1] : '\0') {
                case 'l':
                    return (Hydroponics_CropType)0;
                case 'n':
                    return (Hydroponics_CropType)1;
                case 'r':
                    switch (cropTypeStr.length() >= 3 ? cropTypeStr[2] : '\0') {
                        case 't':
                            return (Hydroponics_CropType)2;
                        case 'u':
                            return (Hydroponics_CropType)3;
                    }
                    break;
                case 's':
                    return (Hydroponics_CropType)4;
            }
            break;
        case 'B':
            switch (cropTypeStr.length() >= 2 ? cropTypeStr[1] : '\0') {
                case 'a':
                    return (Hydroponics_CropType)5;
                case 'e':
                    switch (cropTypeStr.length() >= 3 ? cropTypeStr[2] : '\0') {
                        case 'a':
                            switch (cropTypeStr.length() >= 5 ? cropTypeStr[4] : '\0') {
                                case '\0':
                                    return (Hydroponics_CropType)6;
                                case 'B':
                                    return (Hydroponics_CropType)7;
                            }
                            break;
                        case 'e':
                            return (Hydroponics_CropType)8;
                    }
                    break;
                case 'l':
                    switch (cropTypeStr.length() >= 3 ? cropTypeStr[2] : '\0') {
                        case 'a':
                            return (Hydroponics_CropType)9;
                        case 'u':
                            return (Hydroponics_CropType)10;
                    }
                    break;
                case 'o':
                    return (Hydroponics_CropType)11;
                case 'r':
                    switch (cropTypeStr.length() >= 3 ? cropTypeStr[2] : '\0') {
                        case 'o':
                            return (Hydroponics_CropType)12;
                        case 'u':
                            return (Hydroponics_CropType)13;
                    }
                    break;
            }
            break;
        case 'C':
            switch (cropTypeStr.length() >= 2 ? cropTypeStr[1] : '\0') {
                case 'a':
                    switch (cropTypeStr.length() >= 3 ? cropTypeStr[2] : '\0') {
                        case 'b':
                            return (Hydroponics_CropType)14;
                        case 'n':
                            return (Hydroponics_CropType)15;
                        case 'p':
                            return (Hydroponics_CropType)16;
                        case 'r':
                            return (Hydroponics_CropType)17;
                        case 't':
                            return (Hydroponics_CropType)18;
                        case 'u':
                            return (Hydroponics_CropType)19;
                    }
                    break;
                case 'e':
                    return (Hydroponics_CropType)20;
                case 'h':
                    switch (cropTypeStr.length() >= 3 ? cropTypeStr[2] : '\0') {
                        case 'a':
                            return (Hydroponics_CropType)21;
                        case 'i':
                            switch (cropTypeStr.length() >= 4 ? cropTypeStr[3] : '\0') {
                                case 'c':
                                    return (Hydroponics_CropType)22;
                                case 'v':
                                    return (Hydroponics_CropType)23;
                            }
                            break;
                    }
                    break;
                case 'i':
                    return (Hydroponics_CropType)24;
                case 'o':
                    switch (cropTypeStr.length() >= 3 ? cropTypeStr[2] : '\0') {
                        case 'r':
                            switch (cropTypeStr.length() >= 4 ? cropTypeStr[3] : '\0') {
                                case 'i':
                                    return (Hydroponics_CropType)25;
                                case 'n':
                                    return (Hydroponics_CropType)26;
                            }
                            break;
                        case 'u':
                            return (Hydroponics_CropType)85;
                    }
                    break;
                case 'u':
                    switch (cropTypeStr.length() >= 3 ? cropTypeStr[2] : '\0') {
                        case 'c':
                            return (Hydroponics_CropType)27;
                        case 's':
                            switch (cropTypeStr.length() >= 11 ? cropTypeStr[10] : '\0') {
                                case '1':
                                    return (Hydroponics_CropType)77;
                                case '2':
                                    return (Hydroponics_CropType)78;
                                case '3':
                                    return (Hydroponics_CropType)79;
                                case '4':
                                    return (Hydroponics_CropType)80;
                                case '5':
                                    return (Hydroponics_CropType)81;
                                case '6':
                                    return (Hydroponics_CropType)82;
                                case '7':
                                    return (Hydroponics_CropType)83;
                                case '8':
                                    return (Hydroponics_CropType)84;
                            }
                            break;
                    }
                    break;
            }
            break;
        case 'D':
            return (Hydroponics_CropType)28;
        case 'E':
            switch (cropTypeStr.length() >= 2 ? cropTypeStr[1] : '\0') {
                case 'g':
                    return (Hydroponics_CropType)29;
                case 'n':
                    return (Hydroponics_CropType)30;
            }
            break;
        case 'F':
            switch (cropTypeStr.length() >= 2 ? cropTypeStr[1] : '\0') {
                case 'e':
                    return (Hydroponics_CropType)31;
                case 'o':
                    return (Hydroponics_CropType)32;
                case 'l':
                    return (Hydroponics_CropType)33;
            }
            break;
        case 'G':
            switch (cropTypeStr.length() >= 2 ? cropTypeStr[1] : '\0') {
                case 'a':
                    return (Hydroponics_CropType)34;
                case 'i':
                    return (Hydroponics_CropType)35;
            }
            break;
        case 'K':
            return (Hydroponics_CropType)36;
        case 'L':
            switch (cropTypeStr.length() >= 2 ? cropTypeStr[1] : '\0') {
                case 'a':
                    return (Hydroponics_CropType)37;
                case 'e':
                    switch (cropTypeStr.length() >= 3 ? cropTypeStr[2] : '\0') {
                        case 'e':
                            return (Hydroponics_CropType)38;
                        case 'm':
                            return (Hydroponics_CropType)39;
                        case 't':
                            return (Hydroponics_CropType)40;
                    }
                    break;
            }
            break;
        case 'M':
            switch (cropTypeStr.length() >= 2 ? cropTypeStr[1] : '\0') {
                case 'a':
                    return (Hydroponics_CropType)41;
                case 'e':
                    return (Hydroponics_CropType)42;
                case 'i':
                    return (Hydroponics_CropType)43;
                case 'u':
                    return (Hydroponics_CropType)44;
            }
            break;
        case 'O':
            switch (cropTypeStr.length() >= 2 ? cropTypeStr[1] : '\0') {
                case 'k':
                    return (Hydroponics_CropType)45;
                case 'n':
                    return (Hydroponics_CropType)46;
                case 'r':
                    return (Hydroponics_CropType)47;
            }
            break;
        case 'P':
            switch (cropTypeStr.length() >= 2 ? cropTypeStr[1] : '\0') {
                case 'a':
                    switch (cropTypeStr.length() >= 3 ? cropTypeStr[2] : '\0') {
                        case 'k':
                            return (Hydroponics_CropType)48;
                        case 'r':
                            switch (cropTypeStr.length() >= 5 ? cropTypeStr[4] : '\0') {
                                case 'l':
                                    return (Hydroponics_CropType)49;
                                case 'n':
                                    return (Hydroponics_CropType)50;
                            }
                            break;
                    }
                    break;
                case 'e':
                    switch (cropTypeStr.length() >= 3 ? cropTypeStr[2] : '\0') {
                        case 'a':
                            switch (cropTypeStr.length() >= 4 ? cropTypeStr[3] : '\0') {
                                case '\0':
                                    return (Hydroponics_CropType)51;
                                case 'S':
                                    return (Hydroponics_CropType)52;
                            }
                            break;
                        case 'p':
                            switch (cropTypeStr.length() >= 4 ? cropTypeStr[3] : '\0') {
                                case 'i':
                                    return (Hydroponics_CropType)53;
                                case 'p':
                                    switch (cropTypeStr.length() >= 8 ? cropTypeStr[7] : '\0') {
                                        case 'B':
                                            return (Hydroponics_CropType)54;
                                        case 'H':
                                            return (Hydroponics_CropType)55;
                                    }
                                    break;
                            }
                            break;
                    }
                    break;
                case 'o':
                    switch (cropTypeStr.length() >= 7 ? cropTypeStr[6] : '\0') {
                        case '\0':
                            return (Hydroponics_CropType)56;
                        case 'S':
                            return (Hydroponics_CropType)57;
                    }
                    break;
                case 'u':
                    return (Hydroponics_CropType)58;
            }
            break;
        case 'R':
            switch (cropTypeStr.length() >= 2 ? cropTypeStr[1] : '\0') {
                case 'a':
                    return (Hydroponics_CropType)59;
                case 'h':
                    return (Hydroponics_CropType)60;
                case 'o':
                    return (Hydroponics_CropType)61;
            }
            break;
        case 'S':
            switch (cropTypeStr.length() >= 2 ? cropTypeStr[1] : '\0') {
                case 'a':
                    return (Hydroponics_CropType)62;
                case 'i':
                    return (Hydroponics_CropType)63;
                case 'p':
                    return (Hydroponics_CropType)64;
                case 'q':
                    return (Hydroponics_CropType)65;
                case 'u':
                    return (Hydroponics_CropType)66;
                case 't':
                    return (Hydroponics_CropType)67;
                case 'w':
                    return (Hydroponics_CropType)68;
            }
            break;
        case 'T':
            switch (cropTypeStr.length() >= 2 ? cropTypeStr[1] : '\0') {
                case 'a':
                    switch (cropTypeStr.length() >= 4 ? cropTypeStr[3] : '\0') {
                        case 'o':
                            return (Hydroponics_CropType)69;
                        case 'r':
                            return (Hydroponics_CropType)70;
                    }
                    break;
                case 'h':
                    return (Hydroponics_CropType)71;
                case 'o':
                    return (Hydroponics_CropType)72;
                case 'u':
                    return (Hydroponics_CropType)73;
            }
            break;
        case 'W':
            switch (cropTypeStr.length() >= 6 ? cropTypeStr[5] : '\0') {
                case 'c':
                    return (Hydroponics_CropType)74;
                case 'm':
                    return (Hydroponics_CropType)75;
            }
            break;
        case 'Z':
            return (Hydroponics_CropType)76;
    }
    return Hydroponics_CropType_Undefined;
}

Hydroponics_SubstrateType substrateTypeFromString(String substrateTypeStr)
{
    switch (substrateTypeStr.length() >= 1 ? substrateTypeStr[0] : '\0') {
        case 'C':
            switch (substrateTypeStr.length() >= 2 ? substrateTypeStr[1] : '\0') {
                case 'l':
                    return (Hydroponics_SubstrateType)0;
                case 'o':
                    switch (substrateTypeStr.length() >= 3 ? substrateTypeStr[2] : '\0') {
                        case 'c':
                            return (Hydroponics_SubstrateType)1;
                        case 'u':
                            return (Hydroponics_SubstrateType)3;
                    }
                    break;
            }
            break;
        case 'R':
            return (Hydroponics_SubstrateType)2;
    }
    return Hydroponics_SubstrateType_Undefined;
}

Hydroponics_ReservoirType reservoirTypeFromString(String reservoirTypeStr)
{
    switch (reservoirTypeStr.length() >= 1 ? reservoirTypeStr[0] : '\0') {
        case 'F':
            switch (reservoirTypeStr.length() >= 2 ? reservoirTypeStr[1] : '\0') {
                case 'e':
                    return (Hydroponics_ReservoirType)0;
                case 'r':
                    return (Hydroponics_ReservoirType)3;
            }
            break;
        case 'D':
            return (Hydroponics_ReservoirType)1;
        case 'N':
            return (Hydroponics_ReservoirType)2;
        case 'P':
            switch (reservoirTypeStr.length() >= 3 ? reservoirTypeStr[2] : '\0') {
                case 'U':
                    return (Hydroponics_ReservoirType)4;
                case 'D':
                    return (Hydroponics_ReservoirType)5;
            }
            break;
        case 'C':
            switch (reservoirTypeStr.length() >= 2 ? reservoirTypeStr[1] : '\0') {
                case 'u':
                    switch (reservoirTypeStr.length() >= 15 ? reservoirTypeStr[14] : '\0') {
                        case '1':
                            switch (reservoirTypeStr.length() >= 16 ? reservoirTypeStr[15] : '\0') {
                                case '\0':
                                    return (Hydroponics_ReservoirType)6;
                                case '0':
                                    return (Hydroponics_ReservoirType)15;
                                case '1':
                                    return (Hydroponics_ReservoirType)16;
                                case '2':
                                    return (Hydroponics_ReservoirType)17;
                                case '3':
                                    return (Hydroponics_ReservoirType)18;
                                case '4':
                                    return (Hydroponics_ReservoirType)19;
                                case '5':
                                    return (Hydroponics_ReservoirType)20;
                                case '6':
                                    return (Hydroponics_ReservoirType)21;
                            }
                            break;
                        case '2':
                            return (Hydroponics_ReservoirType)7;
                        case '3':
                            return (Hydroponics_ReservoirType)8;
                        case '4':
                            return (Hydroponics_ReservoirType)9;
                        case '5':
                            return (Hydroponics_ReservoirType)10;
                        case '6':
                            return (Hydroponics_ReservoirType)11;
                        case '7':
                            return (Hydroponics_ReservoirType)12;
                        case '8':
                            return (Hydroponics_ReservoirType)13;
                        case '9':
                            return (Hydroponics_ReservoirType)14;
                    }
                    break;
                case 'o':
                    return (Hydroponics_ReservoirType)22;
            }
            break;
    }
    return Hydroponics_ReservoirType_Undefined;
}

Hydroponics_RailType railTypeFromString(String railTypeStr) {
    switch (railTypeStr.length() >= 1 ? railTypeStr[0] : '\0') {
        case 'A':
            switch (railTypeStr.length() >= 3 ? railTypeStr[2] : '\0') {
                case '1':
                    return (Hydroponics_RailType)0;
                case '2':
                    return (Hydroponics_RailType)1;
            }
            break;
        case 'C':
            return (Hydroponics_RailType)4;
        case 'D':
            switch (railTypeStr.length() >= 3 ? railTypeStr[2] : '\0') {
                case '5':
                    return (Hydroponics_RailType)2;
                case '1':
                    return (Hydroponics_RailType)3;
            }
            break;
    }
    return Hydroponics_RailType_Undefined;
}

Hydroponics_UnitsCategory unitsCategoryFromString(String unitsCategoryStr)
<<<<<<< HEAD
{
    switch (unitsCategoryStr.length() >= 1 ? unitsCategoryStr[0] : '\0') {
        case 'A':
            switch (unitsCategoryStr.length() >= 2 ? unitsCategoryStr[1] : '\0') {
                case 'l':
                    return (Hydroponics_UnitsCategory)0;
                case 'i':
                    switch (unitsCategoryStr.length() >= 4 ? unitsCategoryStr[3] : '\0') {
                        case 'T':
                            return (Hydroponics_UnitsCategory)7;
                        case 'H':
                            switch (unitsCategoryStr.length() >= 5 ? unitsCategoryStr[4] : '\0') {
                                case 'u':
                                    return (Hydroponics_UnitsCategory)8;
                                case 'e':
                                    return (Hydroponics_UnitsCategory)9;
                            }
                            break;
                        case 'C':
                            return (Hydroponics_UnitsCategory)10;
                    }
                    break;
            }
            break;
        case 'D':
            switch (unitsCategoryStr.length() >= 4 ? unitsCategoryStr[3] : '\0') {
                case 's':
                    return (Hydroponics_UnitsCategory)1;
                case 't':
                    return (Hydroponics_UnitsCategory)11;
            }
            break;
        case 'S':
            return (Hydroponics_UnitsCategory)2;
        case 'L':
            switch (unitsCategoryStr.length() >= 4 ? unitsCategoryStr[3] : '\0') {
                case 'T':
                    return (Hydroponics_UnitsCategory)3;
                case 'V':
                    return (Hydroponics_UnitsCategory)4;
                case 'F':
                    return (Hydroponics_UnitsCategory)5;
                case 'D':
                    return (Hydroponics_UnitsCategory)6;
            }
            break;
        case 'W':
            return (Hydroponics_UnitsCategory)12;
        case 'P':
            return (Hydroponics_UnitsCategory)13;
        case 'C':
            return (Hydroponics_UnitsCategory)14;
    }
    return Hydroponics_UnitsCategory_Undefined;
}

Hydroponics_UnitsType unitsTypeFromSymbol(String unitsSymbolStr)
{
    switch (unitsSymbolStr.length() >= 1 ? unitsSymbolStr[0] : '\0') {
        case 'A':
            return (Hydroponics_UnitsType)21;
        case 'E':
            return (Hydroponics_UnitsType)3;
        case 'f':
            return (Hydroponics_UnitsType)17;
        case 'g':
            switch (unitsSymbolStr.length() >= 4 ? unitsSymbolStr[3] : '\0') {
                case '\0':
                    return (Hydroponics_UnitsType)8;
                case '/':
                    return (Hydroponics_UnitsType)10;
            }
            break;
        case 'J':
            return (Hydroponics_UnitsType)20;
        case 'K':
            return (Hydroponics_UnitsType)18;
        case 'L':
            switch (unitsSymbolStr.length() >= 2 ? unitsSymbolStr[1] : '\0') {
                case '\0':
                    return (Hydroponics_UnitsType)7;
                case '/':
                    return (Hydroponics_UnitsType)9;
            }
            break;
        case 'l':
            return (Hydroponics_UnitsType)19;
        case 'm':
            switch (unitsSymbolStr.length() >= 2 ? unitsSymbolStr[1] : '\0') {
                case 'L':
                    switch (unitsSymbolStr.length() >= 4 ? unitsSymbolStr[3] : '\0') {
                        case 'L':
                            return (Hydroponics_UnitsType)11;
                        case 'g':
                            return (Hydroponics_UnitsType)12;
                    }
                    break;
                case 'S':
                    return (Hydroponics_UnitsType)3;
                case '\0':
                    return (Hydroponics_UnitsType)16;
            }
            break;
        case 'p':
            switch (unitsSymbolStr.length() >= 2 ? unitsSymbolStr[1] : '\0') {
                case 'H':
                    return (Hydroponics_UnitsType)2;
                case 'p':
                    switch (unitsSymbolStr.length() >= 5 ? unitsSymbolStr[4] : '\0') {
                        case '\0':
                        case '5':
                            return (Hydroponics_UnitsType)13;
                        case '6':
                            return (Hydroponics_UnitsType)14;
                        case '7':
                            return (Hydroponics_UnitsType)15;
                    }
                    break;
            }
            break;
        case 'q':
            return (Hydroponics_UnitsType)22;
        case 'r':
            return (Hydroponics_UnitsType)0;
        case 'T':
            return (Hydroponics_UnitsType)3;
        case 'W':
            return (Hydroponics_UnitsType)20;
        case '%':
            return (Hydroponics_UnitsType)1;
        default:
            switch (unitsSymbolStr.length() >= 3 ? unitsSymbolStr[2] : '\0') {
                case 'C':
                    return (Hydroponics_UnitsType)4;
                case 'F':
                    return (Hydroponics_UnitsType)5;
                case 'K':
                    return (Hydroponics_UnitsType)6;
            }
            break;
=======
{
    switch (unitsCategoryStr.length() >= 1 ? unitsCategoryStr[0] : '\0') {
        case 'A':
            switch (unitsCategoryStr.length() >= 2 ? unitsCategoryStr[1] : '\0') {
                case 'l':
                    return (Hydroponics_UnitsCategory)0;
                case 'i':
                    switch (unitsCategoryStr.length() >= 4 ? unitsCategoryStr[3] : '\0') {
                        case 'T':
                            return (Hydroponics_UnitsCategory)7;
                        case 'H':
                            switch (unitsCategoryStr.length() >= 5 ? unitsCategoryStr[4] : '\0') {
                                case 'u':
                                    return (Hydroponics_UnitsCategory)8;
                                case 'e':
                                    return (Hydroponics_UnitsCategory)9;
                            }
                            break;
                        case 'C':
                            return (Hydroponics_UnitsCategory)10;
                    }
                    break;
            }
            break;
        case 'D':
            switch (unitsCategoryStr.length() >= 4 ? unitsCategoryStr[3] : '\0') {
                case 's':
                    return (Hydroponics_UnitsCategory)1;
                case 't':
                    return (Hydroponics_UnitsCategory)11;
            }
            break;
        case 'S':
            return (Hydroponics_UnitsCategory)2;
        case 'L':
            switch (unitsCategoryStr.length() >= 4 ? unitsCategoryStr[3] : '\0') {
                case 'T':
                    return (Hydroponics_UnitsCategory)3;
                case 'V':
                    return (Hydroponics_UnitsCategory)4;
                case 'F':
                    return (Hydroponics_UnitsCategory)5;
                case 'D':
                    return (Hydroponics_UnitsCategory)6;
            }
            break;
        case 'W':
            return (Hydroponics_UnitsCategory)12;
        case 'P':
            return (Hydroponics_UnitsCategory)13;
        case 'C':
            return (Hydroponics_UnitsCategory)14;
>>>>>>> 60b38d57
    }
    return Hydroponics_UnitsType_Undefined;
}

Hydroponics_UnitsType unitsTypeFromSymbol(String unitsSymbolStr)
{
    switch (unitsSymbolStr.length() >= 1 ? unitsSymbolStr[0] : '\0') {
        case 'A':
            return (Hydroponics_UnitsType)21;
        case 'E':
            return (Hydroponics_UnitsType)3;
        case 'f':
            return (Hydroponics_UnitsType)17;
        case 'g':
            switch (unitsSymbolStr.length() >= 4 ? unitsSymbolStr[3] : '\0') {
                case '\0':
                    return (Hydroponics_UnitsType)8;
                case '/':
                    return (Hydroponics_UnitsType)10;
            }
            break;
        case 'J':
            return (Hydroponics_UnitsType)20;
        case 'K':
            return (Hydroponics_UnitsType)18;
        case 'L':
            switch (unitsSymbolStr.length() >= 2 ? unitsSymbolStr[1] : '\0') {
                case '\0':
                    return (Hydroponics_UnitsType)7;
                case '/':
                    return (Hydroponics_UnitsType)9;
            }
            break;
        case 'l':
            return (Hydroponics_UnitsType)19;
        case 'm':
            switch (unitsSymbolStr.length() >= 2 ? unitsSymbolStr[1] : '\0') {
                case 'L':
                    switch (unitsSymbolStr.length() >= 4 ? unitsSymbolStr[3] : '\0') {
                        case 'L':
                            return (Hydroponics_UnitsType)11;
                        case 'g':
                            return (Hydroponics_UnitsType)12;
                    }
                    break;
                case 'S':
                    return (Hydroponics_UnitsType)3;
                case '\0':
                    return (Hydroponics_UnitsType)16;
            }
            break;
        case 'p':
            switch (unitsSymbolStr.length() >= 2 ? unitsSymbolStr[1] : '\0') {
                case 'H':
                    return (Hydroponics_UnitsType)2;
                case 'p':
                    switch (unitsSymbolStr.length() >= 5 ? unitsSymbolStr[4] : '\0') {
                        case '\0':
                        case '5':
                            return (Hydroponics_UnitsType)13;
                        case '6':
                            return (Hydroponics_UnitsType)14;
                        case '7':
                            return (Hydroponics_UnitsType)15;
                    }
                    break;
            }
            break;
        case 'q':
            return (Hydroponics_UnitsType)22;
        case 'r':
            return (Hydroponics_UnitsType)0;
        case 'T':
            return (Hydroponics_UnitsType)3;
        case 'W':
            return (Hydroponics_UnitsType)20;
        case '%':
            return (Hydroponics_UnitsType)1;
        default:
            switch (unitsSymbolStr.length() >= 3 ? unitsSymbolStr[2] : '\0') {
                case 'C':
                    return (Hydroponics_UnitsType)4;
                case 'F':
                    return (Hydroponics_UnitsType)5;
                case 'K':
                    return (Hydroponics_UnitsType)6;
            }
            break;
    }
    return Hydroponics_UnitsType_Undefined;
}<|MERGE_RESOLUTION|>--- conflicted
+++ resolved
@@ -15,10 +15,7 @@
 
 BasicArduinoInterruptAbstraction interruptImpl;
 
-<<<<<<< HEAD
-=======
-
->>>>>>> 60b38d57
+
 ActuatorTimedEnableTask::ActuatorTimedEnableTask(SharedPtr<HydroponicsActuator> actuator, float enableIntensity, time_t enableTimeMillis)
     : taskId(TASKMGR_INVALIDID), _actuator(actuator), _enableIntensity(enableIntensity), _enableTimeMillis(enableTimeMillis)
 { ; }
@@ -118,8 +115,6 @@
     }
 }
 
-<<<<<<< HEAD
-=======
 bool setCurrentTime(DateTime currTime)
 {
     auto rtc = getHydroponicsInstance() ? getHydroponicsInstance()->getRealTimeClock() : nullptr;
@@ -131,7 +126,6 @@
     return false;
 }
 
->>>>>>> 60b38d57
 String getYYMMDDFilename(String prefix, String ext)
 {
     DateTime currTime = getCurrentTime();
@@ -171,11 +165,7 @@
 {
     auto slashIndex = filename.indexOf(HYDRUINO_FSPATH_SEPARATOR);
     String directory = slashIndex != -1 ? filename.substring(0, slashIndex) : String();
-<<<<<<< HEAD
-    String dirWithSep = directory + String(HYDRUINO_SDCPATH_SEPARATOR);
-=======
     String dirWithSep = directory + String(HYDRUINO_FSPATH_SEPARATOR);
->>>>>>> 60b38d57
     if (directory.length() && !sd->exists(dirWithSep.c_str())) {
         sd->mkdir(directory.c_str());
     }
@@ -2359,7 +2349,6 @@
 }
 
 Hydroponics_UnitsCategory unitsCategoryFromString(String unitsCategoryStr)
-<<<<<<< HEAD
 {
     switch (unitsCategoryStr.length() >= 1 ? unitsCategoryStr[0] : '\0') {
         case 'A':
@@ -2500,148 +2489,6 @@
                     return (Hydroponics_UnitsType)6;
             }
             break;
-=======
-{
-    switch (unitsCategoryStr.length() >= 1 ? unitsCategoryStr[0] : '\0') {
-        case 'A':
-            switch (unitsCategoryStr.length() >= 2 ? unitsCategoryStr[1] : '\0') {
-                case 'l':
-                    return (Hydroponics_UnitsCategory)0;
-                case 'i':
-                    switch (unitsCategoryStr.length() >= 4 ? unitsCategoryStr[3] : '\0') {
-                        case 'T':
-                            return (Hydroponics_UnitsCategory)7;
-                        case 'H':
-                            switch (unitsCategoryStr.length() >= 5 ? unitsCategoryStr[4] : '\0') {
-                                case 'u':
-                                    return (Hydroponics_UnitsCategory)8;
-                                case 'e':
-                                    return (Hydroponics_UnitsCategory)9;
-                            }
-                            break;
-                        case 'C':
-                            return (Hydroponics_UnitsCategory)10;
-                    }
-                    break;
-            }
-            break;
-        case 'D':
-            switch (unitsCategoryStr.length() >= 4 ? unitsCategoryStr[3] : '\0') {
-                case 's':
-                    return (Hydroponics_UnitsCategory)1;
-                case 't':
-                    return (Hydroponics_UnitsCategory)11;
-            }
-            break;
-        case 'S':
-            return (Hydroponics_UnitsCategory)2;
-        case 'L':
-            switch (unitsCategoryStr.length() >= 4 ? unitsCategoryStr[3] : '\0') {
-                case 'T':
-                    return (Hydroponics_UnitsCategory)3;
-                case 'V':
-                    return (Hydroponics_UnitsCategory)4;
-                case 'F':
-                    return (Hydroponics_UnitsCategory)5;
-                case 'D':
-                    return (Hydroponics_UnitsCategory)6;
-            }
-            break;
-        case 'W':
-            return (Hydroponics_UnitsCategory)12;
-        case 'P':
-            return (Hydroponics_UnitsCategory)13;
-        case 'C':
-            return (Hydroponics_UnitsCategory)14;
->>>>>>> 60b38d57
-    }
-    return Hydroponics_UnitsType_Undefined;
-}
-
-Hydroponics_UnitsType unitsTypeFromSymbol(String unitsSymbolStr)
-{
-    switch (unitsSymbolStr.length() >= 1 ? unitsSymbolStr[0] : '\0') {
-        case 'A':
-            return (Hydroponics_UnitsType)21;
-        case 'E':
-            return (Hydroponics_UnitsType)3;
-        case 'f':
-            return (Hydroponics_UnitsType)17;
-        case 'g':
-            switch (unitsSymbolStr.length() >= 4 ? unitsSymbolStr[3] : '\0') {
-                case '\0':
-                    return (Hydroponics_UnitsType)8;
-                case '/':
-                    return (Hydroponics_UnitsType)10;
-            }
-            break;
-        case 'J':
-            return (Hydroponics_UnitsType)20;
-        case 'K':
-            return (Hydroponics_UnitsType)18;
-        case 'L':
-            switch (unitsSymbolStr.length() >= 2 ? unitsSymbolStr[1] : '\0') {
-                case '\0':
-                    return (Hydroponics_UnitsType)7;
-                case '/':
-                    return (Hydroponics_UnitsType)9;
-            }
-            break;
-        case 'l':
-            return (Hydroponics_UnitsType)19;
-        case 'm':
-            switch (unitsSymbolStr.length() >= 2 ? unitsSymbolStr[1] : '\0') {
-                case 'L':
-                    switch (unitsSymbolStr.length() >= 4 ? unitsSymbolStr[3] : '\0') {
-                        case 'L':
-                            return (Hydroponics_UnitsType)11;
-                        case 'g':
-                            return (Hydroponics_UnitsType)12;
-                    }
-                    break;
-                case 'S':
-                    return (Hydroponics_UnitsType)3;
-                case '\0':
-                    return (Hydroponics_UnitsType)16;
-            }
-            break;
-        case 'p':
-            switch (unitsSymbolStr.length() >= 2 ? unitsSymbolStr[1] : '\0') {
-                case 'H':
-                    return (Hydroponics_UnitsType)2;
-                case 'p':
-                    switch (unitsSymbolStr.length() >= 5 ? unitsSymbolStr[4] : '\0') {
-                        case '\0':
-                        case '5':
-                            return (Hydroponics_UnitsType)13;
-                        case '6':
-                            return (Hydroponics_UnitsType)14;
-                        case '7':
-                            return (Hydroponics_UnitsType)15;
-                    }
-                    break;
-            }
-            break;
-        case 'q':
-            return (Hydroponics_UnitsType)22;
-        case 'r':
-            return (Hydroponics_UnitsType)0;
-        case 'T':
-            return (Hydroponics_UnitsType)3;
-        case 'W':
-            return (Hydroponics_UnitsType)20;
-        case '%':
-            return (Hydroponics_UnitsType)1;
-        default:
-            switch (unitsSymbolStr.length() >= 3 ? unitsSymbolStr[2] : '\0') {
-                case 'C':
-                    return (Hydroponics_UnitsType)4;
-                case 'F':
-                    return (Hydroponics_UnitsType)5;
-                case 'K':
-                    return (Hydroponics_UnitsType)6;
-            }
-            break;
     }
     return Hydroponics_UnitsType_Undefined;
 }