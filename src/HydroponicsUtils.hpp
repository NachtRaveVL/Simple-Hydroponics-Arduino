--- conflicted
+++ resolved
@@ -257,8 +257,6 @@
 }
 
 #endif
-<<<<<<< HEAD
-=======
 #ifndef HYDRUINO_DISABLE_GUI
 
 inline HydroponicsUIInterface *getUIInstance()
@@ -267,7 +265,6 @@
 }
 
 #endif
->>>>>>> 60b38d57
 
 inline DateTime getCurrentTime()
 {
