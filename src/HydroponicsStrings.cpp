/*  Hydruino: Simple automation controller for hydroponic grow systems.
    Copyright (C) 2022 NachtRaveVL          <nachtravevl@gmail.com>
    Hydroponics Strings
*/

#include "Hydroponics.h"

#ifndef HYDRUINO_DISABLE_BUILTIN_DATA
String stringFromPGMAddr(const char *flashStr);
const char *pgmAddrForStr(Hydroponics_String strNum);
#endif

static uint16_t _strDataAddress((uint16_t)-1);
void beginStringsFromEEPROM(uint16_t dataAddress)
{
    _strDataAddress = dataAddress;
}

static String _strDataFilePrefix;
void beginStringsFromSDCard(String dataFilePrefix)
{
    _strDataFilePrefix = dataFilePrefix;
}

<<<<<<< HEAD
=======
static inline String getStringsFilename()
{
    String filename; filename.reserve(_strDataFilePrefix.length() + 12);
    filename.concat(_strDataFilePrefix);
    filename.concat('s'); // Cannot use SFP here so have to do it the long way
    filename.concat('t');
    filename.concat('r');
    filename.concat('i');
    filename.concat('n');
    filename.concat('g');
    filename.concat('s');
    filename.concat('.');
    filename.concat('d');
    filename.concat('a');
    filename.concat('t');
    return filename;
}

>>>>>>> 60b38d57
String stringFromPGM(Hydroponics_String strNum)
{    
    static Hydroponics_String _lookupStrNum = Hydroponics_Strings_Count; // Simple LRU cache reduces a lot of lookup access
    static String _lookupCachedRes;
    if (strNum == _lookupStrNum && _lookupCachedRes.length()) { return _lookupCachedRes; }
    else { _lookupStrNum = strNum; } // _lookupCachedRes set below

    if (_strDataAddress != (uint16_t)-1) {
        auto eeprom = getHydroponicsInstance()->getEEPROM();

        if (eeprom) {
            uint16_t lookupOffset = 0;
            eeprom->readBlock(_strDataAddress + (sizeof(uint16_t) * ((int)strNum + 1)), // +1 for initial total size word
                              (uint8_t *)&lookupOffset, sizeof(lookupOffset));

            {   String retVal;
                char buffer[HYDRUINO_STRING_BUFFER_SIZE] = {0};
                uint16_t bytesRead = eeprom->readBlock(lookupOffset, (uint8_t *)&buffer[0], HYDRUINO_STRING_BUFFER_SIZE);
                retVal.concat(charsToString(buffer, bytesRead));

                while (strnlen(buffer, HYDRUINO_STRING_BUFFER_SIZE) == HYDRUINO_STRING_BUFFER_SIZE) {
                    lookupOffset += HYDRUINO_STRING_BUFFER_SIZE;
<<<<<<< HEAD
                    eeprom->readBlock(lookupOffset, (uint8_t *)&buffer[0], HYDRUINO_STRING_BUFFER_SIZE);
                    if (buffer[0]) { retVal.concat(charsToString(buffer, HYDRUINO_STRING_BUFFER_SIZE)); }
=======
                    bytesRead = eeprom->readBlock(lookupOffset, (uint8_t *)&buffer[0], HYDRUINO_STRING_BUFFER_SIZE);
                    if (bytesRead) { retVal.concat(charsToString(buffer, bytesRead)); }
>>>>>>> 60b38d57
                }

                if (retVal.length()) {
                    return (_lookupCachedRes = retVal);
                }
            }
        }
    }

    #ifndef HYDRUINO_DISABLE_BUILTIN_DATA
        return (_lookupCachedRes = stringFromPGMAddr(pgmAddrForStr(strNum)));
    #endif

    if (_strDataFilePrefix.length()) {
        #if HYDRUINO_SYS_LEAVE_FILES_OPEN
            static
        #endif
        auto sd = getHydroponicsInstance()->getSDCard();

        if (sd) {
            String retVal;
<<<<<<< HEAD
            String filename; filename.reserve(_strDataFilePrefix.length() + 12);
            filename = _strDataFilePrefix;
            filename.concat('s'); // Cannot use SFP here so have to do it the long way
            filename.concat('t');
            filename.concat('r');
            filename.concat('i');
            filename.concat('n');
            filename.concat('g');
            filename.concat('s');
            filename.concat('.');
            filename.concat('d');
            filename.concat('a');
            filename.concat('t');

            auto file = sd->open(filename.c_str(), FILE_READ);
=======
            #if HYDRUINO_SYS_LEAVE_FILES_OPEN
                static
            #endif
            auto file = sd->open(getStringsFilename().c_str(), FILE_READ);

>>>>>>> 60b38d57
            if (file) {
                uint16_t lookupOffset = 0;
                file.seek(sizeof(uint16_t) * (int)strNum);
                #if defined(ARDUINO_ARCH_RP2040) || defined(ESP_PLATFORM)
                    file.readBytes((char *)&lookupOffset, sizeof(lookupOffset));
                #else
                    file.readBytes((uint8_t *)&lookupOffset, sizeof(lookupOffset));
                #endif

                {   char buffer[HYDRUINO_STRING_BUFFER_SIZE];
                    file.seek(lookupOffset);
<<<<<<< HEAD
                    file.readBytesUntil('\0', buffer, HYDRUINO_STRING_BUFFER_SIZE);
                    retVal.concat(charsToString(buffer, HYDRUINO_STRING_BUFFER_SIZE));

                    while (strnlen(buffer, HYDRUINO_STRING_BUFFER_SIZE) == HYDRUINO_STRING_BUFFER_SIZE) {
                        file.readBytesUntil('\0', buffer, HYDRUINO_STRING_BUFFER_SIZE);
                        if (buffer[0]) { retVal.concat(charsToString(buffer, HYDRUINO_STRING_BUFFER_SIZE)); }
=======
                    auto bytesRead = file.readBytesUntil('\0', buffer, HYDRUINO_STRING_BUFFER_SIZE);
                    retVal.concat(charsToString(buffer, bytesRead));

                    while (strnlen(buffer, HYDRUINO_STRING_BUFFER_SIZE) == HYDRUINO_STRING_BUFFER_SIZE) {
                        bytesRead = file.readBytesUntil('\0', buffer, HYDRUINO_STRING_BUFFER_SIZE);
                        if (bytesRead) { retVal.concat(charsToString(buffer, bytesRead)); }
>>>>>>> 60b38d57
                    }
                }

                #if !HYDRUINO_SYS_LEAVE_FILES_OPEN
                    file.close();
                #endif
            }

<<<<<<< HEAD
            getHydroponicsInstance()->endSDCard(sd);
=======
            #if !HYDRUINO_SYS_LEAVE_FILES_OPEN
                getHydroponicsInstance()->endSDCard(sd);
            #endif
>>>>>>> 60b38d57
            if (retVal.length()) {
                return (_lookupCachedRes = retVal);
            }
        }
    }

    return (_lookupCachedRes = String());
}

String stringFromPGMAddr(const char *flashStr) {
    String retVal; retVal.reserve(strlen_P(flashStr) + 1);
    char buffer[HYDRUINO_STRING_BUFFER_SIZE] = {0};
    strncpy_P(buffer, flashStr, HYDRUINO_STRING_BUFFER_SIZE);
    retVal.concat(charsToString(buffer, HYDRUINO_STRING_BUFFER_SIZE));

    while (strnlen(buffer, HYDRUINO_STRING_BUFFER_SIZE) == HYDRUINO_STRING_BUFFER_SIZE) {
        flashStr += HYDRUINO_STRING_BUFFER_SIZE;
        strncpy_P(buffer, flashStr, HYDRUINO_STRING_BUFFER_SIZE);
        if (buffer[0]) { retVal.concat(charsToString(buffer, HYDRUINO_STRING_BUFFER_SIZE)); }
    }

    return retVal;
}

#ifndef HYDRUINO_DISABLE_BUILTIN_DATA

const char *pgmAddrForStr(Hydroponics_String strNum)
{
    switch(strNum) {
        case HStr_ColonSpace: {
            static const char flashStr_ColonSpace[] PROGMEM = {": "};
            return flashStr_ColonSpace;
        } break;
        case HStr_DoubleSpace: {
            static const char flashStr_DoubleSpace[] PROGMEM = {"  "};
            return flashStr_DoubleSpace;
        } break;
        case HStr_Count: {
            static const char flashStr_Count[] PROGMEM = {"Count"};
            return flashStr_Count;
        } break;
        case HStr_csv: {
            static const char flashStr_csv[] PROGMEM = {"csv"};
            return flashStr_csv;
        } break;
        case HStr_dat: {
            static const char flashStr_dat[] PROGMEM = {"dat"};
            return flashStr_dat;
        } break;
        case HStr_Disabled: {
            static const char flashStr_Disabled[] PROGMEM = {"Disabled"};
            return flashStr_Disabled;
        } break;
        case HStr_raw: {
            static const char flashStr_raw[] PROGMEM = {"raw"};
            return flashStr_raw;
        } break;
        case HStr_txt: {
            static const char flashStr_txt[] PROGMEM = {"txt"};
            return flashStr_txt;
        } break;
        case HStr_Undefined: {
            static const char flashStr_Undefined[] PROGMEM = {"Undefined"};
            return flashStr_Undefined;
        } break;
        case HStr_null: {
            static const char flashStr_null[] PROGMEM = {"null"};
            return flashStr_null;
        } break;

        case HStr_Default_SystemName: {
            static const char flashStr_Default_SystemName[] PROGMEM = {"Hydruino"};
            return flashStr_Default_SystemName;
        } break;
<<<<<<< HEAD
        case HStr_Default_ConfigFile: {
            static const char flashStr_Default_ConfigFile[] PROGMEM = {"hydruino.cfg"};
            return flashStr_Default_ConfigFile;
=======
        case HStr_Default_ConfigFilename: {
            static const char flashStr_Default_ConfigFilename[] PROGMEM = {"hydruino.cfg"};
            return flashStr_Default_ConfigFilename;
>>>>>>> 60b38d57
        } break;

        case HStr_Err_AllocationFailure: {
            static const char flashStr_Err_AllocationFailure[] PROGMEM = {"Allocation failure"};
            return flashStr_Err_AllocationFailure;
        } break;
        case HStr_Err_AlreadyInitialized: {
            static const char flashStr_Err_AlreadyInitialized[] PROGMEM = {"Already initialized"};
            return flashStr_Err_AlreadyInitialized;
        } break;
        case HStr_Err_AssertionFailure: {
            static const char flashStr_Err_AssertionFailure[] PROGMEM = {"Assertion failure"};
            return flashStr_Err_AssertionFailure;
        } break;
        case HStr_Err_ExportFailure: {
            static const char flashStr_Err_ExportFailure[] PROGMEM = {"Export failure"};
            return flashStr_Err_ExportFailure;
        } break;
        case HStr_Err_ImportFailure: {
            static const char flashStr_Err_ImportFailure[] PROGMEM = {"Import failure"};
            return flashStr_Err_ImportFailure;
        } break;
        case HStr_Err_InitializationFailure: {
            static const char flashStr_Err_InitializationFailure[] PROGMEM = {"Initialization failure"};
            return flashStr_Err_InitializationFailure;
        } break;
        case HStr_Err_InvalidParameter: {
            static const char flashStr_Err_InvalidParameter[] PROGMEM = {"Invalid parameter"};
            return flashStr_Err_InvalidParameter;
        } break;
        case HStr_Err_InvalidPinOrType: {
            static const char flashStr_Err_InvalidPinOrType[] PROGMEM = {"Invalid pin or type"};
            return flashStr_Err_InvalidPinOrType;
        } break;
        case HStr_Err_MeasurementFailure: {
            static const char flashStr_Err_MeasurementFailure[] PROGMEM = {"Measurement failure"};
            return flashStr_Err_MeasurementFailure;
        } break;
        case HStr_Err_MissingLinkage: {
            static const char flashStr_Err_MissingLinkage[] PROGMEM = {"Missing or no linkage"};
            return flashStr_Err_MissingLinkage;
        } break;
        case HStr_Err_NoPositionsAvailable: {
            static const char flashStr_Err_NoPositionsAvailable[] PROGMEM = {"No positions available"};
            return flashStr_Err_NoPositionsAvailable;
        } break;
        case HStr_Err_NotYetInitialized: {
            static const char flashStr_Err_NotYetInitialized[] PROGMEM = {"Not yet initialized"};
            return flashStr_Err_NotYetInitialized;
        } break;
        case HStr_Err_OperationFailure: {
            static const char flashStr_Err_OperationFailure[] PROGMEM = {"Operation failure"};
            return flashStr_Err_OperationFailure;
        } break;
        case HStr_Err_UnsupportedOperation: {
            static const char flashStr_Err_UnsupportedOperation[] PROGMEM = {"Unsupported operation"};
            return flashStr_Err_UnsupportedOperation;
        } break;

        case HStr_Log_AirReport: {
            static const char flashStr_Log_AirReport[] PROGMEM = {" air report:"};
            return flashStr_Log_AirReport;
        } break;
        case HStr_Log_CalculatedPumping: {
            static const char flashStr_Log_CalculatedPumping[] PROGMEM = {" pumping request:"};
            return flashStr_Log_CalculatedPumping;
        } break;
        case HStr_Log_FeedingSequence: {
            static const char flashStr_Log_FeedingSequence[] PROGMEM = {" feeding sequence"};
            return flashStr_Log_FeedingSequence;
        } break;
        case HStr_Log_HasBegan: {
            static const char flashStr_Log_HasBegan[] PROGMEM = {" has began"};
            return flashStr_Log_HasBegan;
        } break;
        case HStr_Log_HasDisabled: {
            static const char flashStr_Log_HasDisabled[] PROGMEM = {" has disabled"};
            return flashStr_Log_HasDisabled;
        } break;
        case HStr_Log_HasEnabled: {
            static const char flashStr_Log_HasEnabled[] PROGMEM = {" has enabled"};
            return flashStr_Log_HasEnabled;
        } break;
        case HStr_Log_HasEnded: {
            static const char flashStr_Log_HasEnded[] PROGMEM = {" has ended"};
            return flashStr_Log_HasEnded;
        } break;
        case HStr_Log_LightingSequence: {
            static const char flashStr_Log_LightingSequence[] PROGMEM = {" lighting sequence"};
            return flashStr_Log_LightingSequence;
        } break;
        case HStr_Log_MeasuredPumping: {
            static const char flashStr_Log_MeasuredPumping[] PROGMEM = {" pumping result:"};
            return flashStr_Log_MeasuredPumping;
        } break;
        case HStr_Log_PreFeedBalancing: {
            static const char flashStr_Log_PreFeedBalancing[] PROGMEM = {" pre-feed balancing"};
            return flashStr_Log_PreFeedBalancing;
        } break;
        case HStr_Log_PreFeedTopOff: {
            static const char flashStr_Log_PreFeedTopOff[] PROGMEM = {" pre-feed top-off"};
            return flashStr_Log_PreFeedTopOff;
        } break;
        case HStr_Log_PreLightSpraying: {
            static const char flashStr_Log_PreLightSpraying[] PROGMEM = {" dawntime spraying"};
            return flashStr_Log_PreLightSpraying;
        } break;
        case HStr_Log_RTCBatteryFailure: {
            static const char flashStr_Log_RTCBatteryFailure[] PROGMEM = {"RTC battery failure, time needs reset."};
            return flashStr_Log_RTCBatteryFailure;
        } break;
        case HStr_Log_SystemDataSaved: {
            static const char flashStr_Log_SystemDataSaved[] PROGMEM = {"System data saved"};
            return flashStr_Log_SystemDataSaved;
        } break;
        case HStr_Log_SystemUptime: {
            static const char flashStr_Log_SystemUptime[] PROGMEM = {"System uptime: "};
            return flashStr_Log_SystemUptime;
        } break;

        case HStr_Log_Prefix_Info: {
            static const char flashStr_Prefix_Info[] PROGMEM = {"[INFO] "};
            return flashStr_Prefix_Info;
        } break;
        case HStr_Log_Prefix_Warning: {
            static const char flashStr_Log_Prefix_Warning[] PROGMEM = {"[WARN] "};
            return flashStr_Log_Prefix_Warning;
        } break;
        case HStr_Log_Prefix_Error: {
            static const char flashStr_Log_Prefix_Error[] PROGMEM = {"[FAIL] "};
            return flashStr_Log_Prefix_Error;
        } break;

        case HStr_Log_Field_Aerator_Duration: {
            static const char flashStr_Log_Field_Aerator_Duration[] PROGMEM = {"  Aerator run time: "};
            return flashStr_Log_Field_Aerator_Duration;
        } break;
        case HStr_Log_Field_Light_Duration: {
            static const char flashStr_Log_Field_Light_Duration[] PROGMEM = {"  Daylight hours: "};
            return flashStr_Log_Field_Light_Duration;
        } break;
        case HStr_Log_Field_MixTime_Duration: {
            static const char flashStr_Log_Field_MixTime_Duration[] PROGMEM = {"  Dosing mix time: "};
            return flashStr_Log_Field_MixTime_Duration;
        } break;
        case HStr_Log_Field_Sprayer_Duration: {
            static const char flashStr_Log_Field_Sprayer_Duration[] PROGMEM = {"  Sprayer run time: "};
            return flashStr_Log_Field_Sprayer_Duration;
        } break;
        case HStr_Log_Field_pH_Setpoint: {
            static const char flashStr_Log_Field_pH_Setpoint[] PROGMEM = {"  ph setpoint: "};
            return flashStr_Log_Field_pH_Setpoint;
        } break;
        case HStr_Log_Field_TDS_Setpoint: {
            static const char flashStr_Log_Field_TDS_Setpoint[] PROGMEM = {"  TDS setpoint: "};
            return flashStr_Log_Field_TDS_Setpoint;
        } break;
        case HStr_Log_Field_Temp_Setpoint: {
            static const char flashStr_Log_Field_Temp_Setpoint[] PROGMEM = {"  Temp setpoint: "};
            return flashStr_Log_Field_Temp_Setpoint;
        } break;
        case HStr_Log_Field_CO2_Setpoint: {
            static const char flashStr_Log_Field_CO2_Setpoint[] PROGMEM = {"  CO2 setpoint: "};
            return flashStr_Log_Field_CO2_Setpoint;
        } break;
        case HStr_Log_Field_Time_Calculated: {
            static const char flashStr_Log_Field_Time_Calculated[] PROGMEM = {"  Pump run time: "};
            return flashStr_Log_Field_Time_Calculated;
        } break;
        case HStr_Log_Field_Vol_Calculated: {
            static const char flashStr_Log_Field_Vol_Calculated[] PROGMEM = {"  Est. pumped vol.: "};
            return flashStr_Log_Field_Vol_Calculated;
        } break;
        case HStr_Log_Field_pH_Measured: {
            static const char flashStr_Log_Field_pH_Measured[] PROGMEM = {"  pH sensor: "};
            return flashStr_Log_Field_pH_Measured;
        } break;
        case HStr_Log_Field_TDS_Measured: {
            static const char flashStr_Log_Field_TDS_Measured[] PROGMEM = {"  TDS sensor: "};
            return flashStr_Log_Field_TDS_Measured;
        } break;
        case HStr_Log_Field_Temp_Measured: {
            static const char flashStr_Log_Field_Temp_Measured[] PROGMEM = {"  Temp sensor: "};
            return flashStr_Log_Field_Temp_Measured;
        } break;
        case HStr_Log_Field_CO2_Measured: {
            static const char flashStr_Log_Field_CO2_Measured[] PROGMEM = {"  CO2 sensor: "};
            return flashStr_Log_Field_CO2_Measured;
        } break;
        case HStr_Log_Field_Time_Measured: {
            static const char flashStr_Log_Field_Time_Measured[] PROGMEM = {"  Elapsed time: "};
            return flashStr_Log_Field_Time_Measured;
        } break;
        case HStr_Log_Field_Vol_Measured: {
            static const char flashStr_Log_Field_Vol_Measured[] PROGMEM = {"  Act. pumped vol.: "};
            return flashStr_Log_Field_Vol_Measured;
        } break;
        case HStr_Log_Field_Time_Start: {
            static const char flashStr_Log_Field_Time_Start[] PROGMEM = {"  Start time: "};
            return flashStr_Log_Field_Time_Start;
        } break;
        case HStr_Log_Field_Time_Finish: {
            static const char flashStr_Log_Field_Time_Finish[] PROGMEM = {"  Finish time: "};
            return flashStr_Log_Field_Time_Finish;
        } break;
        case HStr_Log_Field_Source_Reservoir: {
            static const char flashStr_Log_Field_Source_Reservoir[] PROGMEM = {"  From reservoir: "};
            return flashStr_Log_Field_Source_Reservoir;
        } break;
        case HStr_Log_Field_Destination_Reservoir: {
            static const char flashStr_Log_Field_Destination_Reservoir[] PROGMEM = {"  To reservoir: "};
            return flashStr_Log_Field_Destination_Reservoir;
        } break;

        case HStr_Key_ActiveLow: {
            static const char flashStr_Key_ActiveLow[] PROGMEM = {"activeLow"};
            return flashStr_Key_ActiveLow;
        } break;
        case HStr_Key_AdditiveName: {
            static const char flashStr_Key_AdditiveName[] PROGMEM = {"additiveName"};
            return flashStr_Key_AdditiveName;
        } break;
        case HStr_Key_AirReportInterval: {
            static const char flashStr_Key_AirReportInterval[] PROGMEM = {"airReportInterval"};
            return flashStr_Key_AirReportInterval;
        } break;
        case HStr_Key_AirTempRange: {
            static const char flashStr_Key_AirTempRange[] PROGMEM = {"airTempRange"};
            return flashStr_Key_AirTempRange;
        } break;
        case HStr_Key_AirTemperatureSensor: {
            static const char flashStr_Key_AirTemperatureSensor[] PROGMEM = {"airTempSensor"};
            return flashStr_Key_AirTemperatureSensor;
        } break;
        case HStr_Key_AlwaysFilled: {
            static const char flashStr_Key_AlwaysFilled[] PROGMEM = {"alwaysFilled"};
            return flashStr_Key_AlwaysFilled;
        } break;
        case HStr_Key_AutosaveEnabled: {
            static const char flashStr_Key_AutosaveEnabled[] PROGMEM = {"autosaveEnabled"};
            return flashStr_Key_AutosaveEnabled;
        } break;
        case HStr_Key_AutosaveInterval: {
            static const char flashStr_Key_AutosaveInterval[] PROGMEM = {"autosaveInterval"};
            return flashStr_Key_AutosaveInterval;
        } break;
        case HStr_Key_AutosaveFallback: {
            static const char flashStr_Key_AutosaveFallback[] PROGMEM = {"autosaveFallback"};
            return flashStr_Key_AutosaveFallback;
        } break;
        case HStr_Key_BaseFeedMultiplier: {
            static const char flashStr_Key_BaseFeedMultiplier[] PROGMEM = {"baseFeedMultiplier"};
            return flashStr_Key_BaseFeedMultiplier;
        } break;
        case HStr_Key_CO2Levels: {
            static const char flashStr_Key_CO2Levels[] PROGMEM = {"co2Levels"};
            return flashStr_Key_CO2Levels;
        } break;
        case HStr_Key_CO2Sensor: {
            static const char flashStr_Key_CO2Sensor[] PROGMEM = {"co2Sensor"};
            return flashStr_Key_CO2Sensor;
        } break;
        case HStr_Key_CalibUnits: {
            static const char flashStr_Key_CalibUnits[] PROGMEM = {"calibUnits"};
            return flashStr_Key_CalibUnits;
        } break;
        case HStr_Key_ComputeHeatIndex: {
            static const char flashStr_Key_ComputeHeatIndex[] PROGMEM = {"computeHeatIndex"};
            return flashStr_Key_ComputeHeatIndex;
        } break;
        case HStr_Key_ContFlowRate: {
            static const char flashStr_Key_ContFlowRate[] PROGMEM = {"contFlowRate"};
            return flashStr_Key_ContFlowRate;
        } break;
        case HStr_Key_ContPowerUsage: {
            static const char flashStr_Key_ContPowerUsage[] PROGMEM = {"contPowerUsage"};
            return flashStr_Key_ContPowerUsage;
        } break;
        case HStr_Key_CropName: {
            static const char flashStr_Key_CropName[] PROGMEM = {"cropName"};
            return flashStr_Key_CropName;
        } break;
        case HStr_Key_CtrlInMode: {
            static const char flashStr_Key_CtrlInMode[] PROGMEM = {"ctrlInMode"};
            return flashStr_Key_CtrlInMode;
        } break;
        case HStr_Key_DHTType: {
            static const char flashStr_Key_DHTType[] PROGMEM = {"dhtType"};
            return flashStr_Key_DHTType;
        } break;
        case HStr_Key_DailyLightHours: {
            static const char flashStr_Key_DailyLightHours[] PROGMEM = {"dailyLightHours"};
            return flashStr_Key_DailyLightHours;
        } break;
        case HStr_Key_DataFilePrefix: {
            static const char flashStr_Key_DataFilePrefix[] PROGMEM = {"dataFilePrefix"};
            return flashStr_Key_DataFilePrefix;
        } break;
        case HStr_Key_DetriggerTol: {
            static const char flashStr_Key_DetriggerTol[] PROGMEM = {"detriggerTol"};
            return flashStr_Key_DetriggerTol;
        } break;
        case HStr_Key_DispOutMode: {
            static const char flashStr_Key_DispOutMode[] PROGMEM = {"dispOutMode"};
            return flashStr_Key_DispOutMode;
        } break;
        case HStr_Key_EmptyTrigger: {
            static const char flashStr_Key_EmptyTrigger[] PROGMEM = {"emptyTrigger"};
            return flashStr_Key_EmptyTrigger;
        } break;
        case HStr_Key_FeedReservoir: {
            static const char flashStr_Key_FeedReservoir[] PROGMEM = {"feedReservoir"};
            return flashStr_Key_FeedReservoir;
        } break;
        case HStr_Key_FeedTimingMins: {
            static const char flashStr_Key_FeedTimingMins[] PROGMEM = {"feedTimingMins"};
            return flashStr_Key_FeedTimingMins;
        } break;
        case HStr_Key_FeedingTrigger: {
            static const char flashStr_Key_FeedingTrigger[] PROGMEM = {"feedingTrigger"};
            return flashStr_Key_FeedingTrigger;
        } break;
        case HStr_Key_FeedingWeight: {
            static const char flashStr_Key_FeedingWeight[] PROGMEM = {"feedingWeight"};
            return flashStr_Key_FeedingWeight;
        } break;
        case HStr_Key_FilledTrigger: {
            static const char flashStr_Key_FilledTrigger[] PROGMEM = {"filledTrigger"};
            return flashStr_Key_FilledTrigger;
        } break;
        case HStr_Key_Flags: {
            static const char flashStr_Key_Flags[] PROGMEM = {"flags"};
            return flashStr_Key_Flags;
        } break;
        case HStr_Key_FlowRateSensor: {
            static const char flashStr_Key_FlowRateSensor[] PROGMEM = {"flowRateSensor"};
            return flashStr_Key_FlowRateSensor;
        } break;
        case HStr_Key_FlowRateUnits: {
            static const char flashStr_Key_FlowRateUnits[] PROGMEM = {"flowRateUnits"};
            return flashStr_Key_FlowRateUnits;
        } break;
        case HStr_Key_Id: {
            static const char flashStr_Key_Id[] PROGMEM = {"id"};
            return flashStr_Key_Id;
        } break;
        case HStr_Key_InputBitRes: {
            static const char flashStr_Key_InputBitRes[] PROGMEM = {"inputBitRes"};
            return flashStr_Key_InputBitRes;
        } break;
        case HStr_Key_InputInversion: {
            static const char flashStr_Key_InputInversion[] PROGMEM = {"inputInversion"};
            return flashStr_Key_InputInversion;
        } break;
        case HStr_Key_InputPin: {
            static const char flashStr_Key_InputPin[] PROGMEM = {"inputPin"};
            return flashStr_Key_InputPin;
        } break;
        case HStr_Key_Invasive: {
            static const char flashStr_Key_Invasive[] PROGMEM = {"invasive"};
            return flashStr_Key_Invasive;
        } break;
        case HStr_Key_Large: {
            static const char flashStr_Key_Large[] PROGMEM = {"large"};
            return flashStr_Key_Large;
        } break;
        case HStr_Key_LastChangeDate: {
            static const char flashStr_Key_LastChangeDate[] PROGMEM = {"lastChangeDate"};
            return flashStr_Key_LastChangeDate;
        } break;
        case HStr_Key_LastFeedingDate: {
            static const char flashStr_Key_LastFeedingDate[] PROGMEM = {"lastFeedingDate"};
            return flashStr_Key_LastFeedingDate;
        } break;
        case HStr_Key_LastPruningDate: {
            static const char flashStr_Key_LastPruningDate[] PROGMEM = {"lastPruningDate"};
            return flashStr_Key_LastPruningDate;
        } break;
        case HStr_Key_LifeCycleWeeks: {
            static const char flashStr_Key_LifeCycleWeeks[] PROGMEM = {"lifeCycleWeeks"};
            return flashStr_Key_LifeCycleWeeks;
        } break;
        case HStr_Key_LimitTrigger: {
            static const char flashStr_Key_LimitTrigger[] PROGMEM = {"limitTrigger"};
            return flashStr_Key_LimitTrigger;
        } break;
        case HStr_Key_LogFilePrefix: {
            static const char flashStr_Key_LogFilePrefix[] PROGMEM = {"logFilePrefix"};
            return flashStr_Key_LogFilePrefix;
        } break;
        case HStr_Key_LogLevel: {
            static const char flashStr_Key_LogLevel[] PROGMEM = {"logLevel"};
            return flashStr_Key_LogLevel;
        } break;
        case HStr_Key_LogToSDCard: {
            static const char flashStr_Key_LogToSDCard[] PROGMEM = {"logToSDCard"};
            return flashStr_Key_LogToSDCard;
        } break;
        case HStr_Key_LogToWiFiStorage: {
            static const char flashStr_Key_LogToWiFiStorage[] PROGMEM = {"logToWiFiStorage"};
            return flashStr_Key_LogToWiFiStorage;
        } break;
        case HStr_Key_Logger: {
            static const char flashStr_Key_Logger[] PROGMEM = {"logger"};
            return flashStr_Key_Logger;
        } break;
        case HStr_Key_MaxActiveAtOnce: {
            static const char flashStr_Key_MaxActiveAtOnce[] PROGMEM = {"maxActiveAtOnce"};
            return flashStr_Key_MaxActiveAtOnce;
        } break;
        case HStr_Key_MaxPower: {
            static const char flashStr_Key_MaxPower[] PROGMEM = {"maxPower"};
            return flashStr_Key_MaxPower;
        } break;
        case HStr_Key_MaxVolume: {
            static const char flashStr_Key_MaxVolume[] PROGMEM = {"maxVolume"};
            return flashStr_Key_MaxVolume;
        } break;
        case HStr_Key_MeasureMode: {
            static const char flashStr_Key_MeasureMode[] PROGMEM = {"measureMode"};
            return flashStr_Key_MeasureMode;
        } break;
        case HStr_Key_MeasurementRow: {
            static const char flashStr_Key_MeasurementRow[] PROGMEM = {"measurementRow"};
            return flashStr_Key_MeasurementRow;
        } break;
        case HStr_Key_MeasurementUnits: {
            static const char flashStr_Key_MeasurementUnits[] PROGMEM = {"measurementUnits"};
            return flashStr_Key_MeasurementUnits;
        } break;
        case HStr_Key_MoistureSensor: {
            static const char flashStr_Key_MoistureSensor[] PROGMEM = {"moistureSensor"};
            return flashStr_Key_MoistureSensor;
        } break;
        case HStr_Key_MoistureUnits: {
            static const char flashStr_Key_MoistureUnits[] PROGMEM = {"moistureUnits"};
            return flashStr_Key_MoistureUnits;
        } break;
        case HStr_Key_Multiplier: {
            static const char flashStr_Key_Multiplier[] PROGMEM = {"multiplier"};
            return flashStr_Key_Multiplier;
        } break;
        case HStr_Key_NightlyFeedRate: {
            static const char flashStr_Key_NightlyFeedRate[] PROGMEM = {"nightlyFeedRate"};
            return flashStr_Key_NightlyFeedRate;
        } break;
        case HStr_Key_NumFeedingsToday: {
            static const char flashStr_Key_NumFeedingsToday[] PROGMEM = {"numFeedingsToday"};
            return flashStr_Key_NumFeedingsToday;
        } break;
        case HStr_Key_Offset: {
            static const char flashStr_Key_Offset[] PROGMEM = {"offset"};
            return flashStr_Key_Offset;
        } break;
        case HStr_Key_OutputBitRes: {
            static const char flashStr_Key_OutputBitRes[] PROGMEM = {"outputBitRes"};
            return flashStr_Key_OutputBitRes;
        } break;
        case HStr_Key_OutputPin: {
            static const char flashStr_Key_OutputPin[] PROGMEM = {"outputPin"};
            return flashStr_Key_OutputPin;
        } break;
        case HStr_Key_OutputReservoir: {
            static const char flashStr_Key_OutputReservoir[] PROGMEM = {"destReservoir"};
            return flashStr_Key_OutputReservoir;
        } break;
        case HStr_Key_PHRange: {
            static const char flashStr_Key_PHRange[] PROGMEM = {"phRange"};
            return flashStr_Key_PHRange;
        } break;
        case HStr_Key_PHSensor: {
            static const char flashStr_Key_PHSensor[] PROGMEM = {"phSensor"};
            return flashStr_Key_PHSensor;
        } break;
        case HStr_Key_Perennial: {
            static const char flashStr_Key_Perennial[] PROGMEM = {"perennial"};
            return flashStr_Key_Perennial;
        } break;
        case HStr_Key_PhaseDurationWeeks: {
            static const char flashStr_Key_PhaseDurationWeeks[] PROGMEM = {"phaseDurationWeeks"};
            return flashStr_Key_PhaseDurationWeeks;
        } break;
        case HStr_Key_PollingInterval: {
            static const char flashStr_Key_PollingInterval[] PROGMEM = {"pollingInterval"};
            return flashStr_Key_PollingInterval;
        } break;
        case HStr_Key_PowerSensor: {
            static const char flashStr_Key_PowerSensor[] PROGMEM = {"powerSensor"};
            return flashStr_Key_PowerSensor;
        } break;
        case HStr_Key_PowerUnits: {
            static const char flashStr_Key_PowerUnits[] PROGMEM = {"powerUnits"};
            return flashStr_Key_PowerUnits;
        } break;
        case HStr_Key_PreFeedAeratorMins: {
            static const char flashStr_Key_PreFeedAeratorMins[] PROGMEM = {"preFeedAeratorMins"};
            return flashStr_Key_PreFeedAeratorMins;
        } break;
        case HStr_Key_PreLightSprayMins: {
            static const char flashStr_Key_PreLightSprayMins[] PROGMEM = {"preLightSprayMins"};
            return flashStr_Key_PreLightSprayMins;
        } break;
        case HStr_Key_Pruning: {
            static const char flashStr_Key_Pruning[] PROGMEM = {"pruning"};
            return flashStr_Key_Pruning;
        } break;
        case HStr_Key_PublishToSDCard: {
            static const char flashStr_Key_PublishToSDCard[] PROGMEM = {"pubToSDCard"};
            return flashStr_Key_PublishToSDCard;
        } break;
        case HStr_Key_PublishToWiFiStorage: {
            static const char flashStr_Key_PublishToWiFiStorage[] PROGMEM = {"pubToWiFiStorage"};
            return flashStr_Key_PublishToWiFiStorage;
        } break;
        case HStr_Key_Publisher: {
            static const char flashStr_Key_Publisher[] PROGMEM = {"publisher"};
            return flashStr_Key_Publisher;
        } break;
        case HStr_Key_PullupPin: {
            static const char flashStr_Key_PullupPin[] PROGMEM = {"pullupPin"};
            return flashStr_Key_PullupPin;
        } break;
#ifdef ESP_PLATFORM
        case HStr_Key_PWMChannel: {
            static const char flashStr_Key_PWMChannel[] PROGMEM = {"pwmChannel"};
            return flashStr_Key_PWMChannel;
        } break;
        case HStr_Key_PWMFrequency: {
            static const char flashStr_Key_PWMFrequency[] PROGMEM = {"pwmFrequency"};
            return flashStr_Key_PWMFrequency;
        } break;
#endif
        case HStr_Key_RailName: {
            static const char flashStr_Key_RailName[] PROGMEM = {"railName"};
            return flashStr_Key_RailName;
        } break;
        case HStr_Key_ReservoirName: {
            static const char flashStr_Key_ReservoirName[] PROGMEM = {"reservoirName"};
            return flashStr_Key_ReservoirName;
        } break;
        case HStr_Key_Revision: {
            static const char flashStr_Key_Revision[] PROGMEM = {"revision"};
            return flashStr_Key_Revision;
        } break;
        case HStr_Key_Scheduler: {
            static const char flashStr_Key_Scheduler[] PROGMEM = {"scheduler"};
            return flashStr_Key_Scheduler;
        } break;
        case HStr_Key_SensorName: {
            static const char flashStr_Key_SensorName[] PROGMEM = {"sensorName"};
            return flashStr_Key_SensorName;
        } break;
        case HStr_Key_SowDate: {
            static const char flashStr_Key_SowDate[] PROGMEM = {"sowDate"};
            return flashStr_Key_SowDate;
        } break;
        case HStr_Key_Spraying: {
            static const char flashStr_Key_Spraying[] PROGMEM = {"spraying"};
            return flashStr_Key_Spraying;
        } break;
        case HStr_Key_State: {
            static const char flashStr_Key_State[] PROGMEM = {"state"};
            return flashStr_Key_State;
        } break;
        case HStr_Key_StdDosingRates: {
            static const char flashStr_Key_StdDosingRates[] PROGMEM = {"stdDosingRates"};
            return flashStr_Key_StdDosingRates;
        } break;
        case HStr_Key_SubstrateType: {
            static const char flashStr_Key_SubstrateType[] PROGMEM = {"substrateType"};
            return flashStr_Key_SubstrateType;
        } break;
        case HStr_Key_SystemMode: {
            static const char flashStr_Key_SystemMode[] PROGMEM = {"systemMode"};
            return flashStr_Key_SystemMode;
        } break;
        case HStr_Key_SystemName: {
            static const char flashStr_Key_SystemName[] PROGMEM = {"systemName"};
            return flashStr_Key_SystemName;
        } break;
        case HStr_Key_TDSRange: {
            static const char flashStr_Key_TDSRange[] PROGMEM = {"tdsRange"};
            return flashStr_Key_TDSRange;
        } break;
        case HStr_Key_TDSSensor: {
            static const char flashStr_Key_TDSSensor[] PROGMEM = {"tdsSensor"};
            return flashStr_Key_TDSSensor;
        } break;
        case HStr_Key_TDSUnits: {
            static const char flashStr_Key_TDSUnits[] PROGMEM = {"tdsUnits"};
            return flashStr_Key_TDSUnits;
        } break;
        case HStr_Key_TemperatureSensor: {
            static const char flashStr_Key_TemperatureSensor[] PROGMEM = {"tempSensor"};
            return flashStr_Key_TemperatureSensor;
        } break;
        case HStr_Key_TempUnits: {
            static const char flashStr_Key_TempUnits[] PROGMEM = {"tempUnits"};
            return flashStr_Key_TempUnits;
        } break;
        case HStr_Key_TimeZoneOffset: {
            static const char flashStr_Key_TimeZoneOffset[] PROGMEM = {"timeZoneOffset"};
            return flashStr_Key_TimeZoneOffset;
        } break;
        case HStr_Key_Timestamp: {
            static const char flashStr_Key_Timestamp[] PROGMEM = {"timestamp"};
            return flashStr_Key_Timestamp;
        } break;
        case HStr_Key_ToleranceHigh: {
            static const char flashStr_Key_ToleranceHigh[] PROGMEM = {"toleranceHigh"};
            return flashStr_Key_ToleranceHigh;
        } break;
        case HStr_Key_ToleranceLow: {
            static const char flashStr_Key_ToleranceLow[] PROGMEM = {"toleranceLow"};
            return flashStr_Key_ToleranceLow;
        } break;
        case HStr_Key_ToleranceUnits: {
            static const char flashStr_Key_ToleranceUnits[] PROGMEM = {"toleranceUnits"};
            return flashStr_Key_ToleranceUnits;
        } break;
        case HStr_Key_Tolerance: {
            static const char flashStr_Key_Tolerance[] PROGMEM = {"tolerance"};
            return flashStr_Key_Tolerance;
        } break;
        case HStr_Key_TotalFeedingsDay: {
            static const char flashStr_Key_TotalFeedingsDay[] PROGMEM = {"totalFeedingsDay"};
            return flashStr_Key_TotalFeedingsDay;
        } break;
        case HStr_Key_TotalGrowWeeks: {
            static const char flashStr_Key_TotalGrowWeeks[] PROGMEM = {"totalGrowWeeks"};
            return flashStr_Key_TotalGrowWeeks;
        } break;
        case HStr_Key_Toxic: {
            static const char flashStr_Key_Toxic[] PROGMEM = {"toxic"};
            return flashStr_Key_Toxic;
        } break;
        case HStr_Key_TriggerBelow: {
            static const char flashStr_Key_TriggerBelow[] PROGMEM = {"triggerBelow"};
            return flashStr_Key_TriggerBelow;
        } break;
        case HStr_Key_TriggerOutside: {
            static const char flashStr_Key_TriggerOutside[] PROGMEM = {"triggerOutside"};
            return flashStr_Key_TriggerOutside;
        } break;
        case HStr_Key_Type: {
            static const char flashStr_Key_Type[] PROGMEM = {"type"};
            return flashStr_Key_Type;
        } break;
        case HStr_Key_Units: {
            static const char flashStr_Key_Units[] PROGMEM = {"units"};
            return flashStr_Key_Units;
        } break;
        case HStr_Key_UsingISR: {
            static const char flashStr_Key_UsingISR[] PROGMEM = {"usingISR"};
            return flashStr_Key_UsingISR;
        } break;
        case HStr_Key_Value: {
            static const char flashStr_Key_Value[] PROGMEM = {"value"};
            return flashStr_Key_Value;
        } break;
        case HStr_Key_Version: {
            static const char flashStr_Key_Version[] PROGMEM = {"version"};
            return flashStr_Key_Version;
        } break;
        case HStr_Key_Viner: {
            static const char flashStr_Key_Viner[] PROGMEM = {"viner"};
            return flashStr_Key_Viner;
        } break;
        case HStr_Key_VolumeSensor: {
            static const char flashStr_Key_VolumeSensor[] PROGMEM = {"volumeSensor"};
            return flashStr_Key_VolumeSensor;
        } break;
        case HStr_Key_VolumeUnits: {
            static const char flashStr_Key_VolumeUnits[] PROGMEM = {"volumeUnits"};
            return flashStr_Key_VolumeUnits;
        } break;
        case HStr_Key_WaterTemperatureRange: {
            static const char flashStr_Key_WaterTemperatureRange[] PROGMEM = {"waterTempRange"};
            return flashStr_Key_WaterTemperatureRange;
        } break;
        case HStr_Key_WaterTemperatureSensor: {
            static const char flashStr_Key_WaterTemperatureSensor[] PROGMEM = {"waterTempSensor"};
            return flashStr_Key_WaterTemperatureSensor;
        } break;
        case HStr_Key_WeeklyDosingRates: {
            static const char flashStr_Key_WeeklyDosingRates[] PROGMEM = {"weeklyDosingRates"};
            return flashStr_Key_WeeklyDosingRates;
        } break;
        case HStr_Key_WiFiPasswordSeed: {
            static const char flashStr_Key_WiFiPasswordSeed[] PROGMEM = {"wifiPwSeed"};
            return flashStr_Key_WiFiPasswordSeed;
        } break;
        case HStr_Key_WiFiPassword: {
            static const char flashStr_Key_WiFiPassword[] PROGMEM = {"wifiPassword"};
            return flashStr_Key_WiFiPassword;
        } break;
        case HStr_Key_WiFiSSID: {
            static const char flashStr_Key_WiFiSSID[] PROGMEM = {"wifiSSID"};
            return flashStr_Key_WiFiSSID;
        } break;
        case HStr_Key_WireDevAddress: {
            static const char flashStr_Key_WireDevAddress[] PROGMEM = {"wireDevAddress"};
            return flashStr_Key_WireDevAddress;
        } break;
        case HStr_Key_WirePosIndex: {
            static const char flashStr_Key_WirePosIndex[] PROGMEM = {"wirePosIndex"};
            return flashStr_Key_WirePosIndex;
        } break;

        case HStr_Enum_16x2LCD: {
            static const char flashStr_Enum_16x2LCD[] PROGMEM = {"16x2LCD"};
            return flashStr_Enum_16x2LCD;
        } break;
        case HStr_Enum_16x2LCDSwapped: {
            static const char flashStr_Enum_16x2LCDSwapped[] PROGMEM = {"16x2LCDSwapped"};
            return flashStr_Enum_16x2LCDSwapped;
        } break;
        case HStr_Enum_20x4LCD: {
            static const char flashStr_Enum_20x4LCD[] PROGMEM = {"20x4LCD"};
            return flashStr_Enum_20x4LCD;
        } break;
        case HStr_Enum_20x4LCDSwapped: {
            static const char flashStr_Enum_20x4LCDSwapped[] PROGMEM = {"20x4LCDSwapped"};
            return flashStr_Enum_20x4LCDSwapped;
        } break;
        case HStr_Enum_2x2Matrix: {
            static const char flashStr_Enum_2x2Matrix[] PROGMEM = {"2x2Matrix"};
            return flashStr_Enum_2x2Matrix;
        } break;
        case HStr_Enum_4xButton: {
            static const char flashStr_Enum_4xButton[] PROGMEM = {"4xButton"};
            return flashStr_Enum_4xButton;
        } break;
        case HStr_Enum_6xButton: {
            static const char flashStr_Enum_6xButton[] PROGMEM = {"6xButton"};
            return flashStr_Enum_6xButton;
        } break;
        case HStr_Enum_AC110V: {
            static const char flashStr_Enum_AC110V[] PROGMEM = {"AC110V"};
            return flashStr_Enum_AC110V;
        } break;
        case HStr_Enum_AC220V: {
            static const char flashStr_Enum_AC220V[] PROGMEM = {"AC220V"};
            return flashStr_Enum_AC220V;
        } break;
        case HStr_Enum_AirCarbonDioxide: {
            static const char flashStr_Enum_AirCarbonDioxide[] PROGMEM = {"AirCO2"};
            return flashStr_Enum_AirCarbonDioxide;
        } break;
        case HStr_Enum_AirConcentration: {
            static const char flashStr_Enum_AirConcentration[] PROGMEM = {"AirConcentration"};
            return flashStr_Enum_AirConcentration;
        } break;
        case HStr_Enum_AirHeatIndex: {
            static const char flashStr_Enum_AirHeatIndex[] PROGMEM = {"AirHeatIndex"};
            return flashStr_Enum_AirHeatIndex;
        } break;
        case HStr_Enum_AirHumidity: {
            static const char flashStr_Enum_AirHumidity[] PROGMEM = {"AirHumidity"};
            return flashStr_Enum_AirHumidity;
        } break;
        case HStr_Enum_AirTemperature: {
            static const char flashStr_Enum_AirTemperature[] PROGMEM = {"AirTemperature"};
            return flashStr_Enum_AirTemperature;
        } break;
        case HStr_Enum_AirTemperatureHumidity: {
            static const char flashStr_Enum_AirTemperatureHumidity[] PROGMEM = {"AirTempHumid"};
            return flashStr_Enum_AirTemperatureHumidity;
        } break;
        case HStr_Enum_Alkalinity: {
            static const char flashStr_Enum_Alkalinity[] PROGMEM = {"Alkalinity"};
            return flashStr_Enum_Alkalinity;
        } break;
        case HStr_Enum_AloeVera: {
            static const char flashStr_Enum_AloeVera[] PROGMEM = {"AloeVera"};
            return flashStr_Enum_AloeVera;
        } break;
        case HStr_Enum_Anise: {
            static const char flashStr_Enum_Anise[] PROGMEM = {"Anise"};
            return flashStr_Enum_Anise;
        } break;
        case HStr_Enum_Artichoke: {
            static const char flashStr_Enum_Artichoke[] PROGMEM = {"Artichoke"};
            return flashStr_Enum_Artichoke;
        } break;
        case HStr_Enum_Arugula: {
            static const char flashStr_Enum_Arugula[] PROGMEM = {"Arugula"};
            return flashStr_Enum_Arugula;
        } break;
        case HStr_Enum_Asparagus: {
            static const char flashStr_Enum_Asparagus[] PROGMEM = {"Asparagus"};
            return flashStr_Enum_Asparagus;
        } break;
        case HStr_Enum_Basil: {
            static const char flashStr_Enum_Basil[] PROGMEM = {"Basil"};
            return flashStr_Enum_Basil;
        } break;
        case HStr_Enum_Bean: {
            static const char flashStr_Enum_Bean[] PROGMEM = {"Bean"};
            return flashStr_Enum_Bean;
        } break;
        case HStr_Enum_BeanBroad: {
            static const char flashStr_Enum_BeanBroad[] PROGMEM = {"BeanBroad"};
            return flashStr_Enum_BeanBroad;
        } break;
        case HStr_Enum_Beetroot: {
            static const char flashStr_Enum_Beetroot[] PROGMEM = {"Beetroot"};
            return flashStr_Enum_Beetroot;
        } break;
        case HStr_Enum_BlackCurrant: {
            static const char flashStr_Enum_BlackCurrant[] PROGMEM = {"BlackCurrant"};
            return flashStr_Enum_BlackCurrant;
        } break;
        case HStr_Enum_Blueberry: {
            static const char flashStr_Enum_Blueberry[] PROGMEM = {"Blueberry"};
            return flashStr_Enum_Blueberry;
        } break;
        case HStr_Enum_BokChoi: {
            static const char flashStr_Enum_BokChoi[] PROGMEM = {"BokChoi"};
            return flashStr_Enum_BokChoi;
        } break;
        case HStr_Enum_Broccoli: {
            static const char flashStr_Enum_Broccoli[] PROGMEM = {"Broccoli"};
            return flashStr_Enum_Broccoli;
        } break;
        case HStr_Enum_BrusselsSprout: {
            static const char flashStr_Enum_BrusselsSprout[] PROGMEM = {"BrusselsSprout"};
            return flashStr_Enum_BrusselsSprout;
        } break;
        case HStr_Enum_Cabbage: {
            static const char flashStr_Enum_Cabbage[] PROGMEM = {"Cabbage"};
            return flashStr_Enum_Cabbage;
        } break;
        case HStr_Enum_Cannabis: {
            static const char flashStr_Enum_Cannabis[] PROGMEM = {"Cannabis"};
            return flashStr_Enum_Cannabis;
        } break;
        case HStr_Enum_Capsicum: {
            static const char flashStr_Enum_Capsicum[] PROGMEM = {"Capsicum"};
            return flashStr_Enum_Capsicum;
        } break;
        case HStr_Enum_Carrots: {
            static const char flashStr_Enum_Carrots[] PROGMEM = {"Carrots"};
            return flashStr_Enum_Carrots;
        } break;
        case HStr_Enum_Catnip: {
            static const char flashStr_Enum_Catnip[] PROGMEM = {"Catnip"};
            return flashStr_Enum_Catnip;
        } break;
        case HStr_Enum_Cauliflower: {
            static const char flashStr_Enum_Cauliflower[] PROGMEM = {"Cauliflower"};
            return flashStr_Enum_Cauliflower;
        } break;
        case HStr_Enum_Celery: {
            static const char flashStr_Enum_Celery[] PROGMEM = {"Celery"};
            return flashStr_Enum_Celery;
        } break;
        case HStr_Enum_Chamomile: {
            static const char flashStr_Enum_Chamomile[] PROGMEM = {"Chamomile"};
            return flashStr_Enum_Chamomile;
        } break;
        case HStr_Enum_Chicory: {
            static const char flashStr_Enum_Chicory[] PROGMEM = {"Chicory"};
            return flashStr_Enum_Chicory;
        } break;
        case HStr_Enum_Chives: {
            static const char flashStr_Enum_Chives[] PROGMEM = {"Chives"};
            return flashStr_Enum_Chives;
        } break;
        case HStr_Enum_Cilantro: {
            static const char flashStr_Enum_Cilantro[] PROGMEM = {"Cilantro"};
            return flashStr_Enum_Cilantro;
        } break;
        case HStr_Enum_ClayPebbles: {
            static const char flashStr_Enum_ClayPebbles[] PROGMEM = {"ClayPebbles"};
            return flashStr_Enum_ClayPebbles;
        } break;
        case HStr_Enum_CoconutCoir: {
            static const char flashStr_Enum_CoconutCoir[] PROGMEM = {"CoconutCoir"};
            return flashStr_Enum_CoconutCoir;
        } break;
        case HStr_Enum_Coriander: {
            static const char flashStr_Enum_Coriander[] PROGMEM = {"Coriander"};
            return flashStr_Enum_Coriander;
        } break;
        case HStr_Enum_CornSweet: {
            static const char flashStr_Enum_CornSweet[] PROGMEM = {"CornSweet"};
            return flashStr_Enum_CornSweet;
        } break;
        case HStr_Enum_Cucumber: {
            static const char flashStr_Enum_Cucumber[] PROGMEM = {"Cucumber"};
            return flashStr_Enum_Cucumber;
        } break;
        case HStr_Enum_CustomAdditive1: {
            static const char flashStr_Enum_CustomAdditive1[] PROGMEM = {"CustomAdditive1"};
            return flashStr_Enum_CustomAdditive1;
        } break;
        case HStr_Enum_CustomAdditive2: {
            static const char flashStr_Enum_CustomAdditive2[] PROGMEM = {"CustomAdditive2"};
            return flashStr_Enum_CustomAdditive2;
        } break;
        case HStr_Enum_CustomAdditive3: {
            static const char flashStr_Enum_CustomAdditive3[] PROGMEM = {"CustomAdditive3"};
            return flashStr_Enum_CustomAdditive3;
        } break;
        case HStr_Enum_CustomAdditive4: {
            static const char flashStr_Enum_CustomAdditive4[] PROGMEM = {"CustomAdditive4"};
            return flashStr_Enum_CustomAdditive4;
        } break;
        case HStr_Enum_CustomAdditive5: {
            static const char flashStr_Enum_CustomAdditive5[] PROGMEM = {"CustomAdditive5"};
            return flashStr_Enum_CustomAdditive5;
        } break;
        case HStr_Enum_CustomAdditive6: {
            static const char flashStr_Enum_CustomAdditive6[] PROGMEM = {"CustomAdditive6"};
            return flashStr_Enum_CustomAdditive6;
        } break;
        case HStr_Enum_CustomAdditive7: {
            static const char flashStr_Enum_CustomAdditive7[] PROGMEM = {"CustomAdditive7"};
            return flashStr_Enum_CustomAdditive7;
        } break;
        case HStr_Enum_CustomAdditive8: {
            static const char flashStr_Enum_CustomAdditive8[] PROGMEM = {"CustomAdditive8"};
            return flashStr_Enum_CustomAdditive8;
        } break;
        case HStr_Enum_CustomAdditive9: {
            static const char flashStr_Enum_CustomAdditive9[] PROGMEM = {"CustomAdditive9"};
            return flashStr_Enum_CustomAdditive9;
        } break;
        case HStr_Enum_CustomAdditive10: {
            static const char flashStr_Enum_CustomAdditive10[] PROGMEM = {"CustomAdditive10"};
            return flashStr_Enum_CustomAdditive10;
        } break;
        case HStr_Enum_CustomAdditive11: {
            static const char flashStr_Enum_CustomAdditive11[] PROGMEM = {"CustomAdditive11"};
            return flashStr_Enum_CustomAdditive11;
        } break;
        case HStr_Enum_CustomAdditive12: {
            static const char flashStr_Enum_CustomAdditive12[] PROGMEM = {"CustomAdditive12"};
            return flashStr_Enum_CustomAdditive12;
        } break;
        case HStr_Enum_CustomAdditive13: {
            static const char flashStr_Enum_CustomAdditive13[] PROGMEM = {"CustomAdditive13"};
            return flashStr_Enum_CustomAdditive13;
        } break;
        case HStr_Enum_CustomAdditive14: {
            static const char flashStr_Enum_CustomAdditive14[] PROGMEM = {"CustomAdditive14"};
            return flashStr_Enum_CustomAdditive14;
        } break;
        case HStr_Enum_CustomAdditive15: {
            static const char flashStr_Enum_CustomAdditive15[] PROGMEM = {"CustomAdditive15"};
            return flashStr_Enum_CustomAdditive15;
        } break;
        case HStr_Enum_CustomAdditive16: {
            static const char flashStr_Enum_CustomAdditive16[] PROGMEM = {"CustomAdditive16"};
            return flashStr_Enum_CustomAdditive16;
        } break;
        case HStr_Enum_CustomCrop1: {
            static const char flashStr_Enum_CustomCrop1[] PROGMEM = {"CustomCrop1"};
            return flashStr_Enum_CustomCrop1;
        } break;
        case HStr_Enum_CustomCrop2: {
            static const char flashStr_Enum_CustomCrop2[] PROGMEM = {"CustomCrop2"};
            return flashStr_Enum_CustomCrop2;
        } break;
        case HStr_Enum_CustomCrop3: {
            static const char flashStr_Enum_CustomCrop3[] PROGMEM = {"CustomCrop3"};
            return flashStr_Enum_CustomCrop3;
        } break;
        case HStr_Enum_CustomCrop4: {
            static const char flashStr_Enum_CustomCrop4[] PROGMEM = {"CustomCrop4"};
            return flashStr_Enum_CustomCrop4;
        } break;
        case HStr_Enum_CustomCrop5: {
            static const char flashStr_Enum_CustomCrop5[] PROGMEM = {"CustomCrop5"};
            return flashStr_Enum_CustomCrop5;
        } break;
        case HStr_Enum_CustomCrop6: {
            static const char flashStr_Enum_CustomCrop6[] PROGMEM = {"CustomCrop6"};
            return flashStr_Enum_CustomCrop6;
        } break;
        case HStr_Enum_CustomCrop7: {
            static const char flashStr_Enum_CustomCrop7[] PROGMEM = {"CustomCrop7"};
            return flashStr_Enum_CustomCrop7;
        } break;
        case HStr_Enum_CustomCrop8: {
            static const char flashStr_Enum_CustomCrop8[] PROGMEM = {"CustomCrop8"};
            return flashStr_Enum_CustomCrop8;
        } break;
        case HStr_Enum_DC12V: {
            static const char flashStr_Enum_DC12V[] PROGMEM = {"DC12V"};
            return flashStr_Enum_DC12V;
        } break;
        case HStr_Enum_DC5V: {
            static const char flashStr_Enum_DC5V[] PROGMEM = {"DC5V"};
            return flashStr_Enum_DC5V;
        } break;
        case HStr_Enum_Dill: {
            static const char flashStr_Enum_Dill[] PROGMEM = {"Dill"};
            return flashStr_Enum_Dill;
        } break;
        case HStr_Enum_DissolvedSolids: {
            static const char flashStr_Enum_DissolvedSolids[] PROGMEM = {"DissolvedSolids"};
            return flashStr_Enum_DissolvedSolids;
        } break;
        case HStr_Enum_Distance: {
            static const char flashStr_Enum_Distance[] PROGMEM = {"Distance"};
            return flashStr_Enum_Distance;
        } break;
        case HStr_Enum_DrainToWaste: {
            static const char flashStr_Enum_DrainToWaste[] PROGMEM = {"DrainToWaste"};
            return flashStr_Enum_DrainToWaste;
        } break;
        case HStr_Enum_DrainageWater: {
            static const char flashStr_Enum_DrainageWater[] PROGMEM = {"DrainageWater"};
            return flashStr_Enum_DrainageWater;
        } break;
        case HStr_Enum_Eggplant: {
            static const char flashStr_Enum_Eggplant[] PROGMEM = {"Eggplant"};
            return flashStr_Enum_Eggplant;
        } break;
        case HStr_Enum_Endive: {
            static const char flashStr_Enum_Endive[] PROGMEM = {"Endive"};
            return flashStr_Enum_Endive;
        } break;
        case HStr_Enum_FanExhaust: {
            static const char flashStr_Enum_FanExhaust[] PROGMEM = {"FanExhaust"};
            return flashStr_Enum_FanExhaust;
        } break;
        case HStr_Enum_FeedWater: {
            static const char flashStr_Enum_FeedWater[] PROGMEM = {"FeedWater"};
            return flashStr_Enum_FeedWater;
        } break;
        case HStr_Enum_Fennel: {
            static const char flashStr_Enum_Fennel[] PROGMEM = {"Fennel"};
            return flashStr_Enum_Fennel;
        } break;
        case HStr_Enum_Flowers: {
            static const char flashStr_Enum_Flowers[] PROGMEM = {"Flowers"};
            return flashStr_Enum_Flowers;
        } break;
        case HStr_Enum_Fodder: {
            static const char flashStr_Enum_Fodder[] PROGMEM = {"Fodder"};
            return flashStr_Enum_Fodder;
        } break;
        case HStr_Enum_FreshWater: {
            static const char flashStr_Enum_FreshWater[] PROGMEM = {"FreshWater"};
            return flashStr_Enum_FreshWater;
        } break;
        case HStr_Enum_Garlic: {
            static const char flashStr_Enum_Garlic[] PROGMEM = {"Garlic"};
            return flashStr_Enum_Garlic;
        } break;
        case HStr_Enum_Ginger: {
            static const char flashStr_Enum_Ginger[] PROGMEM = {"Ginger"};
            return flashStr_Enum_Ginger;
        } break;
        case HStr_Enum_GrowLights: {
            static const char flashStr_Enum_GrowLights[] PROGMEM = {"GrowLights"};
            return flashStr_Enum_GrowLights;
        } break;
        case HStr_Enum_Imperial: {
            static const char flashStr_Enum_Imperial[] PROGMEM = {"Imperial"};
            return flashStr_Enum_Imperial;
        } break;
        case HStr_Enum_Kale: {
            static const char flashStr_Enum_Kale[] PROGMEM = {"Kale"};
            return flashStr_Enum_Kale;
        } break;
        case HStr_Enum_Lavender: {
            static const char flashStr_Enum_Lavender[] PROGMEM = {"Lavender"};
            return flashStr_Enum_Lavender;
        } break;
        case HStr_Enum_Leek: {
            static const char flashStr_Enum_Leek[] PROGMEM = {"Leek"};
            return flashStr_Enum_Leek;
        } break;
        case HStr_Enum_LemonBalm: {
            static const char flashStr_Enum_LemonBalm[] PROGMEM = {"LemonBalm"};
            return flashStr_Enum_LemonBalm;
        } break;
        case HStr_Enum_Lettuce: {
            static const char flashStr_Enum_Lettuce[] PROGMEM = {"Lettuce"};
            return flashStr_Enum_Lettuce;
        } break;
        case HStr_Enum_LiqDilution: {
            static const char flashStr_Enum_LiqDilution[] PROGMEM = {"LiqDilution"};
            return flashStr_Enum_LiqDilution;
        } break;
        case HStr_Enum_LiqFlowRate: {
            static const char flashStr_Enum_LiqFlowRate[] PROGMEM = {"LiqFlowRate"};
            return flashStr_Enum_LiqFlowRate;
        } break;
        case HStr_Enum_LiqTemperature: {
            static const char flashStr_Enum_LiqTemperature[] PROGMEM = {"LiqTemperature"};
            return flashStr_Enum_LiqTemperature;
        } break;
        case HStr_Enum_LiqVolume: {
            static const char flashStr_Enum_LiqVolume[] PROGMEM = {"LiqVolume"};
            return flashStr_Enum_LiqVolume;
        } break;
        case HStr_Enum_Marrow: {
            static const char flashStr_Enum_Marrow[] PROGMEM = {"Marrow"};
            return flashStr_Enum_Marrow;
        } break;
        case HStr_Enum_Melon: {
            static const char flashStr_Enum_Melon[] PROGMEM = {"Melon"};
            return flashStr_Enum_Melon;
        } break;
        case HStr_Enum_Metric: {
            static const char flashStr_Enum_Metric[] PROGMEM = {"Metric"};
            return flashStr_Enum_Metric;
        } break;
        case HStr_Enum_Mint: {
            static const char flashStr_Enum_Mint[] PROGMEM = {"Mint"};
            return flashStr_Enum_Mint;
        } break;
        case HStr_Enum_MustardCress: {
            static const char flashStr_Enum_MustardCress[] PROGMEM = {"MustardCress"};
            return flashStr_Enum_MustardCress;
        } break;
        case HStr_Enum_NutrientPremix: {
            static const char flashStr_Enum_NutrientPremix[] PROGMEM = {"NutrientPremix"};
            return flashStr_Enum_NutrientPremix;
        } break;
        case HStr_Enum_Okra: {
            static const char flashStr_Enum_Okra[] PROGMEM = {"Okra"};
            return flashStr_Enum_Okra;
        } break;
        case HStr_Enum_Onions: {
            static const char flashStr_Enum_Onions[] PROGMEM = {"Onions"};
            return flashStr_Enum_Onions;
        } break;
        case HStr_Enum_Oregano: {
            static const char flashStr_Enum_Oregano[] PROGMEM = {"Oregano"};
            return flashStr_Enum_Oregano;
        } break;
        case HStr_Enum_PakChoi: {
            static const char flashStr_Enum_PakChoi[] PROGMEM = {"PakChoi"};
            return flashStr_Enum_PakChoi;
        } break;
        case HStr_Enum_Parsley: {
            static const char flashStr_Enum_Parsley[] PROGMEM = {"Parsley"};
            return flashStr_Enum_Parsley;
        } break;
        case HStr_Enum_Parsnip: {
            static const char flashStr_Enum_Parsnip[] PROGMEM = {"Parsnip"};
            return flashStr_Enum_Parsnip;
        } break;
        case HStr_Enum_Pea: {
            static const char flashStr_Enum_Pea[] PROGMEM = {"Pea"};
            return flashStr_Enum_Pea;
        } break;
        case HStr_Enum_PeaSugar: {
            static const char flashStr_Enum_PeaSugar[] PROGMEM = {"PeaSugar"};
            return flashStr_Enum_PeaSugar;
        } break;
        case HStr_Enum_Pepino: {
            static const char flashStr_Enum_Pepino[] PROGMEM = {"Pepino"};
            return flashStr_Enum_Pepino;
        } break;
        case HStr_Enum_PeppersBell: {
            static const char flashStr_Enum_PeppersBell[] PROGMEM = {"PeppersBell"};
            return flashStr_Enum_PeppersBell;
        } break;
        case HStr_Enum_PeppersHot: {
            static const char flashStr_Enum_PeppersHot[] PROGMEM = {"PeppersHot"};
            return flashStr_Enum_PeppersHot;
        } break;
        case HStr_Enum_PeristalticPump: {
            static const char flashStr_Enum_PeristalticPump[] PROGMEM = {"PeristalticPump"};
            return flashStr_Enum_PeristalticPump;
        } break;
        case HStr_Enum_PhDownSolution: {
            static const char flashStr_Enum_PhDownSolution[] PROGMEM = {"PhDownSolution"};
            return flashStr_Enum_PhDownSolution;
        } break;
        case HStr_Enum_PhUpSolution: {
            static const char flashStr_Enum_PhUpSolution[] PROGMEM = {"PhUpSolution"};
            return flashStr_Enum_PhUpSolution;
        } break;
        case HStr_Enum_Potato: {
            static const char flashStr_Enum_Potato[] PROGMEM = {"Potato"};
            return flashStr_Enum_Potato;
        } break;
        case HStr_Enum_PotatoSweet: {
            static const char flashStr_Enum_PotatoSweet[] PROGMEM = {"PotatoSweet"};
            return flashStr_Enum_PotatoSweet;
        } break;
        case HStr_Enum_Power: {
            static const char flashStr_Enum_Power[] PROGMEM = {"Power"};
            return flashStr_Enum_Power;
        } break;
        case HStr_Enum_PowerUsageMeter: {
            static const char flashStr_Enum_PowerUsageMeter[] PROGMEM = {"PowerUsage"};
            return flashStr_Enum_PowerUsageMeter;
        } break;
        case HStr_Enum_Pumpkin: {
            static const char flashStr_Enum_Pumpkin[] PROGMEM = {"Pumpkin"};
            return flashStr_Enum_Pumpkin;
        } break;
        case HStr_Enum_Radish: {
            static const char flashStr_Enum_Radish[] PROGMEM = {"Radish"};
            return flashStr_Enum_Radish;
        } break;
        case HStr_Enum_Recycling: {
            static const char flashStr_Enum_Recycling[] PROGMEM = {"Recycling"};
            return flashStr_Enum_Recycling;
        } break;
        case HStr_Enum_Rhubarb: {
            static const char flashStr_Enum_Rhubarb[] PROGMEM = {"Rhubarb"};
            return flashStr_Enum_Rhubarb;
        } break;
        case HStr_Enum_Rockwool: {
            static const char flashStr_Enum_Rockwool[] PROGMEM = {"Rockwool"};
            return flashStr_Enum_Rockwool;
        } break;
        case HStr_Enum_Rosemary: {
            static const char flashStr_Enum_Rosemary[] PROGMEM = {"Rosemary"};
            return flashStr_Enum_Rosemary;
        } break;
        case HStr_Enum_RotaryEncoder: {
            static const char flashStr_Enum_RotaryEncoder[] PROGMEM = {"RotaryEncoder"};
            return flashStr_Enum_RotaryEncoder;
        } break;
        case HStr_Enum_Sage: {
            static const char flashStr_Enum_Sage[] PROGMEM = {"Sage"};
            return flashStr_Enum_Sage;
        } break;
        case HStr_Enum_Scientific: {
            static const char flashStr_Enum_Scientific[] PROGMEM = {"Scientific"};
            return flashStr_Enum_Scientific;
        } break;
        case HStr_Enum_Silverbeet: {
            static const char flashStr_Enum_Silverbeet[] PROGMEM = {"Silverbeet"};
            return flashStr_Enum_Silverbeet;
        } break;
        case HStr_Enum_SoilMoisture: {
            static const char flashStr_Enum_SoilMoisture[] PROGMEM = {"SoilMoisture"};
            return flashStr_Enum_SoilMoisture;
        } break;
        case HStr_Enum_Spinach: {
            static const char flashStr_Enum_Spinach[] PROGMEM = {"Spinach"};
            return flashStr_Enum_Spinach;
        } break;
        case HStr_Enum_Squash: {
            static const char flashStr_Enum_Squash[] PROGMEM = {"Squash"};
            return flashStr_Enum_Squash;
        } break;
        case HStr_Enum_Strawberries: {
            static const char flashStr_Enum_Strawberries[] PROGMEM = {"Strawberries"};
            return flashStr_Enum_Strawberries;
        } break;
        case HStr_Enum_Sunflower: {
            static const char flashStr_Enum_Sunflower[] PROGMEM = {"Sunflower"};
            return flashStr_Enum_Sunflower;
        } break;
        case HStr_Enum_SwissChard: {
            static const char flashStr_Enum_SwissChard[] PROGMEM = {"SwissChard"};
            return flashStr_Enum_SwissChard;
        } break;
        case HStr_Enum_Taro: {
            static const char flashStr_Enum_Taro[] PROGMEM = {"Taro"};
            return flashStr_Enum_Taro;
        } break;
        case HStr_Enum_Tarragon: {
            static const char flashStr_Enum_Tarragon[] PROGMEM = {"Tarragon"};
            return flashStr_Enum_Tarragon;
        } break;
        case HStr_Enum_Thyme: {
            static const char flashStr_Enum_Thyme[] PROGMEM = {"Thyme"};
            return flashStr_Enum_Thyme;
        } break;
        case HStr_Enum_Tomato: {
            static const char flashStr_Enum_Tomato[] PROGMEM = {"Tomato"};
            return flashStr_Enum_Tomato;
        } break;
        case HStr_Enum_Turnip: {
            static const char flashStr_Enum_Turnip[] PROGMEM = {"Turnip"};
            return flashStr_Enum_Turnip;
        } break;
        case HStr_Enum_WaterAerator: {
            static const char flashStr_Enum_WaterAerator[] PROGMEM = {"WaterAerator"};
            return flashStr_Enum_WaterAerator;
        } break;
        case HStr_Enum_WaterHeater: {
            static const char flashStr_Enum_WaterHeater[] PROGMEM = {"WaterHeater"};
            return flashStr_Enum_WaterHeater;
        } break;
        case HStr_Enum_WaterHeightMeter: {
            static const char flashStr_Enum_WaterHeightMeter[] PROGMEM = {"WaterHeight"};
            return flashStr_Enum_WaterHeightMeter;
        } break;
        case HStr_Enum_WaterLevelIndicator: {
            static const char flashStr_Enum_WaterLevelIndicator[] PROGMEM = {"LevelIndicator"};
            return flashStr_Enum_WaterLevelIndicator;
        } break;
        case HStr_Enum_WaterPH: {
            static const char flashStr_Enum_WaterPH[] PROGMEM = {"WaterPH"};
            return flashStr_Enum_WaterPH;
        } break;
        case HStr_Enum_WaterPump: {
            static const char flashStr_Enum_WaterPump[] PROGMEM = {"WaterPump"};
            return flashStr_Enum_WaterPump;
        } break;
        case HStr_Enum_WaterPumpFlowSensor: {
            static const char flashStr_Enum_WaterPumpFlowSensor[] PROGMEM = {"PumpFlow"};
            return flashStr_Enum_WaterPumpFlowSensor;
        } break;
        case HStr_Enum_WaterSprayer: {
            static const char flashStr_Enum_WaterSprayer[] PROGMEM = {"WaterSprayer"};
            return flashStr_Enum_WaterSprayer;
        } break;
        case HStr_Enum_WaterTDS: {
            static const char flashStr_Enum_WaterTDS[] PROGMEM = {"WaterTDS"};
            return flashStr_Enum_WaterTDS;
        } break;
        case HStr_Enum_WaterTemperature: {
            static const char flashStr_Enum_WaterTemperature[] PROGMEM = {"WaterTemp"};
            return flashStr_Enum_WaterTemperature;
        } break;
        case HStr_Enum_Watercress: {
            static const char flashStr_Enum_Watercress[] PROGMEM = {"Watercress"};
            return flashStr_Enum_Watercress;
        } break;
        case HStr_Enum_Watermelon: {
            static const char flashStr_Enum_Watermelon[] PROGMEM = {"Watermelon"};
            return flashStr_Enum_Watermelon;
        } break;
        case HStr_Enum_Weight: {
            static const char flashStr_Enum_Weight[] PROGMEM = {"Weight"};
            return flashStr_Enum_Weight;
        } break;
        case HStr_Enum_Zucchini: {
            static const char flashStr_Enum_Zucchini[] PROGMEM = {"Zucchini"};
            return flashStr_Enum_Zucchini;
        } break;

        case HStr_Unit_Amperage: {
            static const char flashStr_Unit_Amperage[] PROGMEM = {"A"};
            return flashStr_Unit_Amperage;
        } break;
        case HStr_Unit_Celsius: {
            static const char flashStr_Unit_Celsius[] PROGMEM = {"°C"};
            return flashStr_Unit_Celsius;
        } break;
        case HStr_Unit_Count: {
            static const char flashStr_Unit_Count[] PROGMEM = {"qty"};
            return flashStr_Unit_Count;
        } break;
        case HStr_Unit_EC: {
            static const char flashStr_Unit_EC[] PROGMEM = {"EC"};
            return flashStr_Unit_EC;
        } break;
        case HStr_Unit_Fahrenheit: {
            static const char flashStr_Unit_Fahrenheit[] PROGMEM = {"°F"};
            return flashStr_Unit_Fahrenheit;
        } break;
        case HStr_Unit_Feet: {
            static const char flashStr_Unit_Feet[] PROGMEM = {"ft"};
            return flashStr_Unit_Feet;
        } break;
        case HStr_Unit_Gallons: {
            static const char flashStr_Unit_Gallons[] PROGMEM = {"gal"};
            return flashStr_Unit_Gallons;
        } break;
        case HStr_Unit_GallonsPerMin: {
            static const char flashStr_Unit_GallonsPerMin[] PROGMEM = {"gal/min"};
            return flashStr_Unit_GallonsPerMin;
        } break;
        case HStr_Unit_JoulesPerSecond: {
            static const char flashStr_Unit_JoulesPerSecond[] PROGMEM = {"J/s"};
            return flashStr_Unit_JoulesPerSecond;
        } break;
        case HStr_Unit_Kelvin: {
            static const char flashStr_Unit_Kelvin[] PROGMEM = {"°K"};
            return flashStr_Unit_Kelvin;
        } break;
        case HStr_Unit_Kilogram: {
            static const char flashStr_Unit_Kilogram[] PROGMEM = {"Kg"};
            return flashStr_Unit_Kilogram;
        } break;
        case HStr_Unit_Liters: {
            static const char flashStr_Unit_Liters[] PROGMEM = {"L"};
            return flashStr_Unit_Liters;
        } break;
        case HStr_Unit_LitersPerMin: {
            static const char flashStr_Unit_LitersPerMin[] PROGMEM = {"L/m"};
            return flashStr_Unit_LitersPerMin;
        } break;
        case HStr_Unit_Meters: {
            static const char flashStr_Unit_Meters[] PROGMEM = {"m"};
            return flashStr_Unit_Meters;
        } break;
        case HStr_Unit_MilliLiterPerGallon: {
            static const char flashStr_Unit_MilliLiterPerGallon[] PROGMEM = {"mL/gal"};
            return flashStr_Unit_MilliLiterPerGallon;
        } break;
        case HStr_Unit_MilliLiterPerLiter: {
            static const char flashStr_Unit_MilliLiterPerLiter[] PROGMEM = {"mL/L"};
            return flashStr_Unit_MilliLiterPerLiter;
        } break;
        case HStr_Unit_MilliSiemensPerCentimeter: {
            static const char flashStr_Unit_MilliSiemensPerCentimeter[] PROGMEM = {"mS/cm"};
            return flashStr_Unit_MilliSiemensPerCentimeter;
        } break;
        case HStr_Unit_Percentile: {
            static const char flashStr_Unit_Percentile[] PROGMEM = {"%"};
            return flashStr_Unit_Percentile;
        } break;
        case HStr_Unit_pH: {
            static const char flashStr_Unit_pH[] PROGMEM = {"pH"};
            return flashStr_Unit_pH;
        } break;
        case HStr_Unit_PPM: {
            static const char flashStr_Unit_PPM[] PROGMEM = {"ppm"};
            return flashStr_Unit_PPM;
        } break;
        case HStr_Unit_PPM500: {
            static const char flashStr_Unit_PPM500[] PROGMEM = {"ppm(500)"};
            return flashStr_Unit_PPM500;
        } break;
        case HStr_Unit_PPM640: {
            static const char flashStr_Unit_PPM640[] PROGMEM = {"ppm(640)"};
            return flashStr_Unit_PPM640;
        } break;
        case HStr_Unit_PPM700: {
            static const char flashStr_Unit_PPM700[] PROGMEM = {"ppm(700)"};
            return flashStr_Unit_PPM700;
        } break;
        case HStr_Unit_Pounds: {
            static const char flashStr_Unit_Pounds[] PROGMEM = {"lbs"};
            return flashStr_Unit_Pounds;
        } break;
        case HStr_Unit_TDS: {
            static const char flashStr_Unit_TDS[] PROGMEM = {"TDS"};
            return flashStr_Unit_TDS;
        } break;
        case HStr_Unit_Undefined: {
            static const char flashStr_Unit_Undefined[] PROGMEM = {"undef"};
            return flashStr_Unit_Undefined;
        } break;
        case HStr_Unit_Wattage: {
            static const char flashStr_Unit_Wattage[] PROGMEM = {"W"};
            return flashStr_Unit_Wattage;
        } break;

        default:
            return nullptr;
    }
}

#endif<|MERGE_RESOLUTION|>--- conflicted
+++ resolved
@@ -22,8 +22,6 @@
     _strDataFilePrefix = dataFilePrefix;
 }
 
-<<<<<<< HEAD
-=======
 static inline String getStringsFilename()
 {
     String filename; filename.reserve(_strDataFilePrefix.length() + 12);
@@ -42,7 +40,6 @@
     return filename;
 }
 
->>>>>>> 60b38d57
 String stringFromPGM(Hydroponics_String strNum)
 {    
     static Hydroponics_String _lookupStrNum = Hydroponics_Strings_Count; // Simple LRU cache reduces a lot of lookup access
@@ -65,13 +62,8 @@
 
                 while (strnlen(buffer, HYDRUINO_STRING_BUFFER_SIZE) == HYDRUINO_STRING_BUFFER_SIZE) {
                     lookupOffset += HYDRUINO_STRING_BUFFER_SIZE;
-<<<<<<< HEAD
-                    eeprom->readBlock(lookupOffset, (uint8_t *)&buffer[0], HYDRUINO_STRING_BUFFER_SIZE);
-                    if (buffer[0]) { retVal.concat(charsToString(buffer, HYDRUINO_STRING_BUFFER_SIZE)); }
-=======
                     bytesRead = eeprom->readBlock(lookupOffset, (uint8_t *)&buffer[0], HYDRUINO_STRING_BUFFER_SIZE);
                     if (bytesRead) { retVal.concat(charsToString(buffer, bytesRead)); }
->>>>>>> 60b38d57
                 }
 
                 if (retVal.length()) {
@@ -93,29 +85,11 @@
 
         if (sd) {
             String retVal;
-<<<<<<< HEAD
-            String filename; filename.reserve(_strDataFilePrefix.length() + 12);
-            filename = _strDataFilePrefix;
-            filename.concat('s'); // Cannot use SFP here so have to do it the long way
-            filename.concat('t');
-            filename.concat('r');
-            filename.concat('i');
-            filename.concat('n');
-            filename.concat('g');
-            filename.concat('s');
-            filename.concat('.');
-            filename.concat('d');
-            filename.concat('a');
-            filename.concat('t');
-
-            auto file = sd->open(filename.c_str(), FILE_READ);
-=======
             #if HYDRUINO_SYS_LEAVE_FILES_OPEN
                 static
             #endif
             auto file = sd->open(getStringsFilename().c_str(), FILE_READ);
 
->>>>>>> 60b38d57
             if (file) {
                 uint16_t lookupOffset = 0;
                 file.seek(sizeof(uint16_t) * (int)strNum);
@@ -127,21 +101,12 @@
 
                 {   char buffer[HYDRUINO_STRING_BUFFER_SIZE];
                     file.seek(lookupOffset);
-<<<<<<< HEAD
-                    file.readBytesUntil('\0', buffer, HYDRUINO_STRING_BUFFER_SIZE);
-                    retVal.concat(charsToString(buffer, HYDRUINO_STRING_BUFFER_SIZE));
-
-                    while (strnlen(buffer, HYDRUINO_STRING_BUFFER_SIZE) == HYDRUINO_STRING_BUFFER_SIZE) {
-                        file.readBytesUntil('\0', buffer, HYDRUINO_STRING_BUFFER_SIZE);
-                        if (buffer[0]) { retVal.concat(charsToString(buffer, HYDRUINO_STRING_BUFFER_SIZE)); }
-=======
                     auto bytesRead = file.readBytesUntil('\0', buffer, HYDRUINO_STRING_BUFFER_SIZE);
                     retVal.concat(charsToString(buffer, bytesRead));
 
                     while (strnlen(buffer, HYDRUINO_STRING_BUFFER_SIZE) == HYDRUINO_STRING_BUFFER_SIZE) {
                         bytesRead = file.readBytesUntil('\0', buffer, HYDRUINO_STRING_BUFFER_SIZE);
                         if (bytesRead) { retVal.concat(charsToString(buffer, bytesRead)); }
->>>>>>> 60b38d57
                     }
                 }
 
@@ -150,13 +115,9 @@
                 #endif
             }
 
-<<<<<<< HEAD
-            getHydroponicsInstance()->endSDCard(sd);
-=======
             #if !HYDRUINO_SYS_LEAVE_FILES_OPEN
                 getHydroponicsInstance()->endSDCard(sd);
             #endif
->>>>>>> 60b38d57
             if (retVal.length()) {
                 return (_lookupCachedRes = retVal);
             }
@@ -231,15 +192,9 @@
             static const char flashStr_Default_SystemName[] PROGMEM = {"Hydruino"};
             return flashStr_Default_SystemName;
         } break;
-<<<<<<< HEAD
-        case HStr_Default_ConfigFile: {
-            static const char flashStr_Default_ConfigFile[] PROGMEM = {"hydruino.cfg"};
-            return flashStr_Default_ConfigFile;
-=======
         case HStr_Default_ConfigFilename: {
             static const char flashStr_Default_ConfigFilename[] PROGMEM = {"hydruino.cfg"};
             return flashStr_Default_ConfigFilename;
->>>>>>> 60b38d57
         } break;
 
         case HStr_Err_AllocationFailure: {
