/*  Hydruino: Simple automation controller for hydroponic grow systems.
    Copyright (C) 2022 NachtRaveVL          <nachtravevl@gmail.com>
    Hydroponics Streams
*/

#include "Hydroponics.h"

HydroponicsEEPROMStream::HydroponicsEEPROMStream()
    : Stream(), _eeprom(nullptr), _readAddress(0), _writeAddress(0), _endAddress(0)
{
    if (getHydroponicsInstance() && (_eeprom = getHydroponicsInstance()->getEEPROM())) {
        _endAddress = _eeprom->getDeviceSize();
    }
    HYDRUINO_HARD_ASSERT(_eeprom, SFP(HStr_Err_UnsupportedOperation));
}

HydroponicsEEPROMStream::HydroponicsEEPROMStream(uint16_t dataAddress, size_t dataSize)
      : Stream(), _eeprom(nullptr), _readAddress(dataAddress), _writeAddress(dataAddress), _endAddress(dataAddress + dataSize)
{
    if (getHydroponicsInstance()) {
        _eeprom = getHydroponicsInstance()->getEEPROM();
    }
    HYDRUINO_HARD_ASSERT(_eeprom, SFP(HStr_Err_UnsupportedOperation));
}

int HydroponicsEEPROMStream::available()
{
    return _eeprom ? ((int)_endAddress - _readAddress) : 0;
}

int HydroponicsEEPROMStream::read()
{
    if (!_eeprom || _readAddress >= _endAddress) { return -1; }
    return (int)_eeprom->readByte(_readAddress++);
}

size_t HydroponicsEEPROMStream::readBytes(char *buffer, size_t length)
{
    if (!_eeprom || _readAddress >= _endAddress) { return -1; }
    size_t retVal = _eeprom->readBlock(_readAddress, (uint8_t *)buffer, length);
    _readAddress += retVal;
    return retVal;
}

int HydroponicsEEPROMStream::peek()
{
    if (!_eeprom || _readAddress >= _endAddress) { return -1; }
    return (int)_eeprom->readByte(_readAddress);
}

void HydroponicsEEPROMStream::flush()
{
    //_eeprom->commit();
}

size_t HydroponicsEEPROMStream::write(const uint8_t *buffer, size_t size)
{
    if (!_eeprom || _writeAddress >= _endAddress) { return 0; }
    size_t remaining = _endAddress - _writeAddress;
    if (size > remaining) { size = remaining; }
    if (_eeprom->updateBlockVerify(_writeAddress, buffer, size)) {
        _writeAddress += size;
        return size;
    } else {
        HYDRUINO_SOFT_ASSERT(false, SFP(HStr_Err_OperationFailure));
        return 0;
    }
}

size_t HydroponicsEEPROMStream::write(uint8_t data)
{
    if (!_eeprom || _writeAddress >= _endAddress) { return 0; }
    if (_eeprom->updateByteVerify(_writeAddress, data)) {
        _writeAddress += 1;
        return 1;
    } else {
        HYDRUINO_SOFT_ASSERT(false, SFP(HStr_Err_OperationFailure));
        return 0;
    }
}

int HydroponicsEEPROMStream::availableForWrite()
{
    return _eeprom ? ((int)_endAddress - _writeAddress) : 0;
}


HydroponicsPROGMEMStream::HydroponicsPROGMEMStream()
    : Stream(), _readAddress(0), _writeAddress(0), _endAddress(UINTPTR_MAX)
{ ; }

HydroponicsPROGMEMStream::HydroponicsPROGMEMStream(uintptr_t dataAddress)
    : Stream(), _readAddress(dataAddress), _writeAddress(dataAddress), _endAddress(dataAddress + strlen_P((const char *)dataAddress))
{ ; }

HydroponicsPROGMEMStream::HydroponicsPROGMEMStream(uintptr_t dataAddress, size_t dataSize)
    : Stream(), _readAddress(dataAddress), _writeAddress(dataAddress), _endAddress(dataAddress + dataSize)
{ ; }

int HydroponicsPROGMEMStream::available()
{
    return _endAddress - _readAddress;
}

int HydroponicsPROGMEMStream::read()
{
<<<<<<< HEAD
    if (_readAddress >= _end) { return -1; }
=======
    if (_readAddress >= _endAddress) { return -1; }
>>>>>>> 60b38d57
    #ifdef ESP8266
        return pgm_read_byte((const void *)(_readAddress++));
    #else
        return pgm_read_byte(_readAddress++);
    #endif
}

int HydroponicsPROGMEMStream::peek()
{
<<<<<<< HEAD
    if (_readAddress >= _end) { return -1; }
=======
    if (_readAddress >= _endAddress) { return -1; }
>>>>>>> 60b38d57
    #ifdef ESP8266
        return pgm_read_byte((const void *)(_readAddress));
    #else
        return pgm_read_byte(_readAddress);
    #endif
}

void HydroponicsPROGMEMStream::flush()
{ ; }

size_t HydroponicsPROGMEMStream::write(const uint8_t *buffer, size_t size)
{
    HYDRUINO_SOFT_ASSERT(false, SFP(HStr_Err_OperationFailure));
    return 0;
}

size_t HydroponicsPROGMEMStream::write(uint8_t data)
{
    HYDRUINO_SOFT_ASSERT(false, SFP(HStr_Err_OperationFailure));
    return 0;
}


#ifdef HYDRUINO_USE_WIFI_STORAGE

HydroponicsWiFiStorageFileStream::HydroponicsWiFiStorageFileStream(WiFiStorageFile file, uintptr_t seekPos)
    : Stream(), _file(file), _bufferOffset(0), _bufferFileOffset(-1), _bufferDirection(None), _readOffset(0), _writeOffset(0), _endOffset(0)
{
    if (_file) {
        _endOffset = _file.size();
        _readOffset = _writeOffset = seekPos;
    }
}

HydroponicsWiFiStorageFileStream::~HydroponicsWiFiStorageFileStream()
{
    if (_file) {
        if (_bufferDirection == WriteBuffer && _bufferOffset > 0) {
            _file.seek(_bufferFileOffset);
            _file.write((const void*)_buffer, _bufferOffset); _bufferOffset = 0;
        }
    }
}

int HydroponicsWiFiStorageFileStream::available()
{
    return _file ? _endOffset - _readOffset : 0;
}

int HydroponicsWiFiStorageFileStream::read()
{
    if (!_file || _readOffset >= _endOffset) { return -1; }
    prepareReadBuffer();
    _readOffset++;
    return _buffer[_bufferOffset++];
}

size_t HydroponicsWiFiStorageFileStream::readBytes(char *buffer, size_t length)
{
    if (!_file || _readOffset >= _endOffset) { return -1; }
    while (length && _readOffset < _endOffset) {
        prepareReadBuffer();
        size_t howMany = min(length, _endOffset - _readOffset);
        howMany = min(howMany, HYDRUINO_WIFISTREAM_BUFFER_SIZE - _bufferOffset);
        memcpy(buffer, &_buffer[_bufferOffset], howMany);
        _readOffset += howMany;
        _bufferOffset += howMany;
        buffer += howMany;
        length -= howMany;
    }
}

int HydroponicsWiFiStorageFileStream::peek()
{
    if (!_file || _readOffset >= _endOffset) { return -1; }
    prepareReadBuffer();
    return _buffer[_bufferOffset];
}

void HydroponicsWiFiStorageFileStream::flush()
{
    if (_bufferDirection == WriteBuffer && _bufferOffset > 0) {
        _file.seek(_bufferFileOffset);
        _file.write((const void*)_buffer, _bufferOffset); _bufferOffset = 0;
    }
}

size_t HydroponicsWiFiStorageFileStream::write(const uint8_t *buffer, size_t size)
{
    if (!_file || _writeOffset >= _endOffset) { return -1; }
    while (size) {
        prepareWriteBuffer();
        size_t howMany = min(size, HYDRUINO_WIFISTREAM_BUFFER_SIZE - _bufferOffset);
        memcpy(&_buffer[_bufferOffset], buffer, howMany);
        _writeOffset += howMany;
        _bufferOffset += howMany;
        buffer += howMany;
        size -= howMany;
    }
}

size_t HydroponicsWiFiStorageFileStream::write(uint8_t data)
{
    if (!_file || _writeOffset >= _endOffset) { return -1; }
    prepareWriteBuffer();
    _buffer[_bufferOffset++] = data;
    _writeOffset++;
    return 1;
}

int HydroponicsWiFiStorageFileStream::availableForWrite() 
{
    return _file ? _endOffset - _writeOffset : 0;
}

void HydroponicsWiFiStorageFileStream::prepareReadBuffer()
{
    if (_bufferDirection != ReadBuffer || _bufferFileOffset == -1 || _readOffset < _bufferFileOffset || _readOffset >= _bufferFileOffset + HYDRUINO_WIFISTREAM_BUFFER_SIZE) {
        if (_bufferDirection == WriteBuffer && _bufferOffset > 0) {
            _file.seek(_bufferFileOffset);
            _file.write((const void*)_buffer, _bufferOffset); //_bufferOffset = 0;
        }
        _bufferDirection = ReadBuffer;
        _bufferFileOffset = _readOffset;
        _bufferOffset = 0;

        _file.seek(_bufferFileOffset);
        _file.read((void *)_buffer, HYDRUINO_WIFISTREAM_BUFFER_SIZE);
    }
}

void HydroponicsWiFiStorageFileStream::prepareWriteBuffer()
{
    if (_bufferDirection != WriteBuffer || _bufferFileOffset == -1 || _writeOffset < _bufferFileOffset || _writeOffset >= _bufferFileOffset + HYDRUINO_WIFISTREAM_BUFFER_SIZE) {
        if (_bufferDirection == WriteBuffer && _bufferOffset > 0) {
            _file.seek(_bufferFileOffset);
            _file.write((const void*)_buffer, _bufferOffset); //_bufferOffset = 0;
        }
        _bufferDirection = WriteBuffer;
        _bufferFileOffset = _writeOffset;
        _bufferOffset = 0;
    }
}

#endif<|MERGE_RESOLUTION|>--- conflicted
+++ resolved
@@ -104,11 +104,7 @@
 
 int HydroponicsPROGMEMStream::read()
 {
-<<<<<<< HEAD
-    if (_readAddress >= _end) { return -1; }
-=======
     if (_readAddress >= _endAddress) { return -1; }
->>>>>>> 60b38d57
     #ifdef ESP8266
         return pgm_read_byte((const void *)(_readAddress++));
     #else
@@ -118,11 +114,7 @@
 
 int HydroponicsPROGMEMStream::peek()
 {
-<<<<<<< HEAD
-    if (_readAddress >= _end) { return -1; }
-=======
     if (_readAddress >= _endAddress) { return -1; }
->>>>>>> 60b38d57
     #ifdef ESP8266
         return pgm_read_byte((const void *)(_readAddress));
     #else
