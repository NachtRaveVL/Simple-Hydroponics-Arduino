{
<<<<<<< HEAD
    "name": "Hydruino: Simple Hydroponics Arduino",
    "version": "0.6",
    "keywords": "hydroponic,hydroponics,plant,plants,crop,crops,grow,growing,growth,watering,scheduler,tracking,diy,automation,controller,monitor,system",
    "description": "Simple automation controller for hydroponic grow systems.",
=======
    "name": "Simple-Hydroponics-Arduino",
    "version": "0.6",
    "keywords": "hydroponic,hydroponics,plant,plants,crop,crops,grow,growing,growth,watering,scheduler,tracking,diy,automation,controller,monitor,system",
    "description": "Hydruino: Simple automation controller for hydroponic grow systems.",
>>>>>>> 94b30b0b
    "license": "MIT",
    "authors": [
        {
            "name": "NachtRaveVL",
            "email": "nachtravevl@gmail.com",
            "url": "https://github.com/NachtRaveVL",
            "maintainer": true
        }
    ],
    "homepage": "https://github.com/NachtRaveVL/Simple-Hydroponics-Arduino/",
    "repository": {
        "type": "git",
        "url": "https://github.com/NachtRaveVL/Simple-Hydroponics-Arduino.git"
    },
    "examples": [
        {
            "name": "SimpleDWC",
            "base": "examples/SimpleDWC",
            "files": ["SimpleDWC.ino"]
        },
        {
            "name": "VerticalNFT",
            "base": "examples/VerticalNFT",
            "files": ["VerticalNFT.ino"]
        },
        {
            "name": "FullSystem",
            "base": "examples/FullSystem",
            "files": ["FullSystem.ino"]
        },
        {
            "name": "CropLibWriter",
            "base": "examples/CropLibWriter",
            "files": ["CropLibWriter.ino"]
        }
    ],
    "frameworks": ["arduino", "espidf", "mbed"],
    "platforms": ["avr", "sam", "samd", "teensy", "espressif8266", "espressif32"]
}<|MERGE_RESOLUTION|>--- conflicted
+++ resolved
@@ -1,15 +1,8 @@
 {
-<<<<<<< HEAD
-    "name": "Hydruino: Simple Hydroponics Arduino",
-    "version": "0.6",
-    "keywords": "hydroponic,hydroponics,plant,plants,crop,crops,grow,growing,growth,watering,scheduler,tracking,diy,automation,controller,monitor,system",
-    "description": "Simple automation controller for hydroponic grow systems.",
-=======
     "name": "Simple-Hydroponics-Arduino",
     "version": "0.6",
     "keywords": "hydroponic,hydroponics,plant,plants,crop,crops,grow,growing,growth,watering,scheduler,tracking,diy,automation,controller,monitor,system",
     "description": "Hydruino: Simple automation controller for hydroponic grow systems.",
->>>>>>> 94b30b0b
     "license": "MIT",
     "authors": [
         {
