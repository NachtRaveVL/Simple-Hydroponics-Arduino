--- conflicted
+++ resolved
@@ -1,10 +1,6 @@
 {
     "name": "Hydruino: Simple Hydroponics Arduino",
-<<<<<<< HEAD
-    "version": "0.4",
-=======
     "version": "0.5",
->>>>>>> 60b38d57
     "keywords": "todo",
     "description": "Hydruino: Simple automation controller for hydroponic grow systems.",
     "license": "MIT",
