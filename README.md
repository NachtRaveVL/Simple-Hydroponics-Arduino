--- conflicted
+++ resolved
@@ -1,11 +1,7 @@
 # Hydruino
 Hydruino: Simple Hydroponics Automation Controller.
 
-<<<<<<< HEAD
-**Simple-Hydroponics-Arduino v0.6.0.1**
-=======
 **Simple-Hydroponics-Arduino v0.6.5.0**
->>>>>>> 15670a9a
 
 Simple automation controller for hydroponic grow systems.  
 Licensed under the non-restrictive MIT license.
@@ -427,17 +423,12 @@
 #define SETUP_SD_CARD_SPI               SPI             // SD card SPI class instance
 #define SETUP_SD_CARD_SPI_CS            -1              // SD card CS pin, else -1
 #define SETUP_SD_CARD_SPI_SPEED         F_SPD           // SD card SPI speed, in Hz (ignored on Teensy)
-<<<<<<< HEAD
-#define SETUP_LCD_I2C_ADDR              0b000           // LCD i2c address
-#define SETUP_CTRL_INPUT_PINS           {(pintype_t)-1} // Control input pins, else {-1}
-=======
 #define SETUP_DISP_LCD_I2C_ADDR         0b111           // LCD i2c address (A0-A2, bitwise or'ed with base address 0x20)
 #define SETUP_DISP_OLED_I2C_ADDR        0b000           // OLED i2c address (A0-A2, bitwise or'ed with base address 0x78)
 #define SETUP_DISP_SPI                  SPI             // Display SPI class instance
 #define SETUP_DISP_SPI_CS               -1              // Display SPI CS pin, else -1
 #define SETUP_DISP_SPI_SPEED            F_SPD           // Display SPI speed, in Hz
 #define SETUP_CTRL_INPUT_PINS           {hpin_none}     // Control input pins, else {-1}
->>>>>>> 15670a9a
 #define SETUP_I2C_WIRE                  Wire            // I2C wire class instance
 #define SETUP_I2C_SPEED                 400000U         // I2C speed, in Hz
 #define SETUP_ESP_I2C_SDA               SDA             // I2C SDA pin, if on ESP
@@ -466,13 +457,8 @@
 // System Settings
 #define SETUP_SYSTEM_MODE               Recycling       // System run mode (Recycling, DrainToWaste)
 #define SETUP_MEASURE_MODE              Default         // System measurement mode (Default, Imperial, Metric, Scientific)
-<<<<<<< HEAD
-#define SETUP_DISPLAY_OUT_MODE          Disabled        // System display output mode (Disabled, 16x2LCD, 16x2LCD_Swapped, 20x4LCD, 20x4LCD_Swapped, SSD1305, SSD1305_x32Ada, SSD1305_x64Ada, SSD1306, SH1106, SSD1607, IL3820, IL3820_V2, ST7735, ST7735_TFT, ST7789, ST7789_TFT, ILI9341, ILI9341_TFT, PCD8544, PCD8544_TFT, Nokia5110, Nokia5110_TFT)
-#define SETUP_CONTROL_IN_MODE           Disabled        // System control input mode (Disabled, RotaryEncoder, RotaryEncoder_Ok, RotaryEncoder_OkLR, 2x2Matrix, 2x2Matrix_Ok, Joystick, Joystick_Ok, 3x4Matrix, 3x4Matrix_Ok, 3x4Matrix_OkLR, ResistiveTouch, TouchScreen)
-=======
 #define SETUP_DISPLAY_OUT_MODE          Disabled        // System display output mode (Disabled, LCD16x2_EN, LCD16x2_RS, LCD20x4_EN, LCD20x4_RS, SSD1305, SSD1305_x32Ada, SSD1305_x64Ada, SSD1306, SH1106, CustomOLED, SSD1607, IL3820, IL3820_V2, ST7735, ST7789, ILI9341, TFT)
 #define SETUP_CONTROL_IN_MODE           Disabled        // System control input mode (Disabled, RotaryEncoderOk, RotaryEncoderOkLR, UpDownButtonsOk, UpDownButtonsOkLR, UpDownESP32TouchOk, UpDownESP32TouchOkLR, AnalogJoystickOk, Matrix2x2UpDownButtonsOkL, Matrix3x4Keyboard_OptRotEncOk, Matrix3x4Keyboard_OptRotEncOkLR, Matrix4x4Keyboard_OptRotEncOk, Matrix4x4Keyboard_OptRotEncOkLR, ResistiveTouch, TouchScreen, TFTTouch, RemoteControl)
->>>>>>> 15670a9a
 #define SETUP_SYS_UI_MODE               Minimal         // System user interface mode (Disabled, Minimal, Full)
 #define SETUP_SYS_NAME                  "Hydruino"      // System name
 #define SETUP_SYS_TIMEZONE              +0              // System timezone offset, in hours (int or float)
